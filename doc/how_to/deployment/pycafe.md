--- conflicted
+++ resolved
@@ -20,18 +20,7 @@
 panel
 ```
 
-<<<<<<< HEAD
 You don't have to pin version of panel or other dependencies as PY.CAFE will create a lock file with pinned versions automatically.
-=======
-To minimize load time, we recommend using the minimized `cdn` resources for `panel` and `bokeh` as shown below:
-
-```bash
-bokeh @ https://cdn.holoviz.org/panel/wheels/bokeh-3.4.1-py3-none-any.whl
-panel @ https://cdn.holoviz.org/panel/wheels/panel-1.4.5-py3-none-any.whl
-```
-
-Pinning dependencies is not needed, since PyCafe will store a lockfile with all pinned dependencies for you.
->>>>>>> 0e3468ae
 
 ## 4. Update the `app.py` File
 
