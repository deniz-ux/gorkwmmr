# Basic Tutorials

Welcome to the Basic Tutorials!

Are you ready to dive into the exciting world of Panel? Our Basic Tutorials are designed to guide you step by step through building awesome apps with wind turbine data. Whether you're a beginner or an enthusiast, we've got you covered! And don't hesitate to reach out on [Discord](https://discord.gg/rb6gPXbdAr) if you need help along the way.

## Prerequisites

Before we dive in, make sure you've followed along with our [Getting Started Guide](../../getting_started/index.md).

Please execute the following command to install the dependencies required by the basic tutorials:

::::{tab-set}

:::{tab-item} pip
:sync: pip

```bash
pip install altair hvplot matplotlib numpy pandas panel plotly scipy watchfiles
```

:::

:::{tab-item} conda
:sync: conda

```bash
conda install -y -c conda-forge altair hvplot matplotlib numpy pandas panel plotly scipy watchfiles
```

:::

::::

:::{important}
Is Panel installed together with JupyterLab/Jupyter Notebook in your working environment? If not, you need to make sure that `panel` is also installed in the same environment as JupyterLab/Jupyter Notebook (`pip install panel` or `conda install panel`).
:::

## Let's Get Started

Start your journey with these foundational tutorials:

- **[Build Hello World App](serve.md):** Kick things off with a simple app.
- **[Develop in Notebooks](develop_notebook.md):** Learn how to build apps right in your notebooks.
- **[Develop in Editors](develop_editor.md):** Explore tips for developing in your favorite code editor.

## Master Panel Basics

Once you're comfortable, it's time to dive deeper. Through a series of lessons we will learn about displaying content, arranging it on the page, handling user inputs and then how to improve the UI and UX of our applications.

<<<<<<< HEAD
| Part | Section A | Section B| Section C |
|--------------------------|---------------------------|-------------------|------------------------------------------------------|
| **1. Display Content**       | [`pn.panel`](pn_panel.md) | [Panes](panes.md) | [Performance Indicators](indicators_performance.md) |
| **2. Organize Content**      | [Layouts](layouts.md)    | [Control the Size](size.md) | [Align Content](align.md)                           |
| **3. Handle User Input**     | [Widgets](widgets.md)    | [React to User Input](pn_bind.md) | [Reactive Expressions](pn_rx.md)                        |
| **4. Improve the look**      | [Templates](templates.md)| [Designs](design.md) | [Styles](style.md)                                |
| **5. Improve the Feel**      | [Caching](caching.md)    | [Activity Indicators](indicators_activity.md) | [Progressive Updates](progressive_layouts.md)  |
=======
### 1. Display Content

[`pn.panel`](pn_panel.md)
: Learn to display Python objects easily with `pn.panel`

[Panes](panes.md)
: Learn to display content by creating Panes.

[Indicators](indicators_performance.md)
: Visualize key metrics with simple indicators

### 2. Organize Content

[Layouts](layouts.md)
: Arrange output on the page using layouts.

[Control the Size](size.md)
: Learn to control the sizing of your components.

[Align Content](align.md)
: Discover how to align content on the page.

### 3. Handle User Input

[Widgets](widgets.md)
: Learn about handling user input with widgets.

[React to User Input](pn_bind.md)
: Learn about reacting to user input by binding it to interactive components.

[Reactive Expressions](pn_rx.md)
: Learn about handling state and writing entire reactive expressions.

### 4. Improve the Look

[Templates](templates.md)
: Learn to structure your app with pre-built templates.

[Designs](design.md)
: Style your apps using pre-built *designs*

[Styles](style.md)
: Further customize the look and feel by adding CSS styling.

### 5. Improve the Feel

[Caching](caching.md)
: Leverage caching to enhance the speed and efficiency of your app.

[Activity Indicators](indicators_activity.md)
: Indicate progress and add notifications to improve the user experience.

[Progressive Updates](progressive_layouts.md)
: Efficiently and effortlessly update the content in your app with progressive updates.
>>>>>>> 7504ce19

## Share Your Creations

Share your awesome apps with the world!

- **[Build a Dashboard](build_dashboard.md)**
- **[Deploy a Dashboard](deploy.md)**

## Ready for Projects?

Now that you've got the basics down, it's time to put your skills to the test:

- **[Build a Report](build_report.md)**
- **[Build a Monitoring Dashboard](build_monitoring_dashboard.md)**
- **[Build an Animation](build_animation.md)**
- **[Build a Todo App](build_todo.md)**
- **[Build an Image Classifier](build_image_classifier.md)**
- **[Build a Streaming Dashboard](build_streaming_dashboard.md)**
- **[Build a Chat Bot](build_chatbot.md)**

Let's start building some amazing wind turbine apps! 🌬️🌀

## Community Tutorials

Want more? Check out some amazing tutorials by the community.

- [3 Ways to Build a Panel Visualization Dashboard - Sophia Yang](https://towardsdatascience.com/3-ways-to-build-a-panel-visualization-dashboard-6e14148f529d) (Blog Post) | [PyTexas 2023](https://www.youtube.com/watch?v=8du4NNoOtII) (Video)
- [HoloViz: Visualization and Interactive Dashboards in Python - Jean-Luc Stevens](https://www.youtube.com/watch?v=61uHwBlxRug) (Video)
- [How to create Data Analytics Visualisation Dashboard using Python with Panel/Hvplot in just 10 mins - Atish Jain](https://www.youtube.com/watch?v=__QUQg96SFs) (Video)
- [Step-by-Step Guide to Create Multi-Page Dashboard using Panel - CoderzColumn](https://www.youtube.com/watch?v=G3M0lQcWpqE) (Video)
- [Transform a Python script into an interactive, web app and make it performant - Andrew Huang](https://blog.stackademic.com/transform-a-python-script-into-an-interactive-web-app-and-make-it-performant-73fa3b304cdf) (Blog Post)
- [Using Panel to Build Data Dashboards in Python - Will Norris](https://towardsdatascience.com/using-panel-to-build-data-dashboards-in-python-e87a04c9034d) (Blog Post)

```{toctree}
:titlesonly:
:hidden:
:maxdepth: 2

serve
develop_notebook
develop_editor
pn_panel
panes
indicators_performance
layouts
size
align
widgets
pn_bind
pn_rx
caching
indicators_activity
progressive_layouts
templates
design
style
build_dashboard
deploy
build_report
build_monitoring_dashboard
build_animation
build_todo
build_image_classifier
build_streaming_dashboard
build_chatbot
```<|MERGE_RESOLUTION|>--- conflicted
+++ resolved
@@ -48,15 +48,6 @@
 
 Once you're comfortable, it's time to dive deeper. Through a series of lessons we will learn about displaying content, arranging it on the page, handling user inputs and then how to improve the UI and UX of our applications.
 
-<<<<<<< HEAD
-| Part | Section A | Section B| Section C |
-|--------------------------|---------------------------|-------------------|------------------------------------------------------|
-| **1. Display Content**       | [`pn.panel`](pn_panel.md) | [Panes](panes.md) | [Performance Indicators](indicators_performance.md) |
-| **2. Organize Content**      | [Layouts](layouts.md)    | [Control the Size](size.md) | [Align Content](align.md)                           |
-| **3. Handle User Input**     | [Widgets](widgets.md)    | [React to User Input](pn_bind.md) | [Reactive Expressions](pn_rx.md)                        |
-| **4. Improve the look**      | [Templates](templates.md)| [Designs](design.md) | [Styles](style.md)                                |
-| **5. Improve the Feel**      | [Caching](caching.md)    | [Activity Indicators](indicators_activity.md) | [Progressive Updates](progressive_layouts.md)  |
-=======
 ### 1. Display Content
 
 [`pn.panel`](pn_panel.md)
@@ -111,7 +102,6 @@
 
 [Progressive Updates](progressive_layouts.md)
 : Efficiently and effortlessly update the content in your app with progressive updates.
->>>>>>> 7504ce19
 
 ## Share Your Creations
 
