# React to User Input

Welcome to the interactive world of Panel! In this section, you'll learn how to make your Panel applications come alive by reacting to user input. We'll explore how to bind widgets to a function and add side effects using the `watch` parameter in Panel.

## Embrace `pn.bind`

<<<<<<< HEAD
The `pn.bind` method is your gateway to interactive Panel applications. It enables you to connect widgets to functions seamlessly, triggering updates whenever the widget values change. Let's dive into an example:
=======
The `pn.bind` method is your gateway to interactive Panel applications. It enables you to build interactive components that respond to user inputs simply by binding widgets to functions. Let's dive into an example:
>>>>>>> 7504ce19

```{pyodide}
import panel as pn

pn.extension()

def calculate_power(wind_speed, efficiency):
    power_generation = wind_speed * efficiency
    return (
        f"Wind Speed: {wind_speed} m/s, "
        f"Efficiency: {efficiency}, "
        f"Power Generation: {power_generation:.1f} kW"
    )

wind_speed = pn.widgets.FloatSlider(
    value=5, start=0, end=20, step=1, name="Wind Speed (m/s)"
)

efficiency = 0.3

power = pn.bind(
    calculate_power, wind_speed=wind_speed, efficiency=efficiency
)

pn.Column(wind_speed, power).servable()
```

As you interact with the slider, notice how the displayed power generation dynamically updates, reflecting changes in wind speed.

<<<<<<< HEAD
You can of course bind to multiple widgets. Let's make the `efficiency` a widget:
=======
You can of course bind multiple widgets. Let's make the `efficiency` a widget:
>>>>>>> 7504ce19

```{pyodide}
import panel as pn

pn.extension()

def calculate_power(wind_speed, efficiency):
    power_generation = wind_speed * efficiency
    return (
        f"Wind Speed: {wind_speed} m/s, "
        f"Efficiency: {efficiency}, "
        f"Power Generation: {power_generation:.1f} kW"
    )

wind_speed = pn.widgets.FloatSlider(
    value=5, start=0, end=20, step=1, name="Wind Speed (m/s)"
)
efficiency = pn.widgets.FloatInput(value=0.3, start=0.0, end=1.0, name="Efficiency (kW/(m/s))")

power = pn.bind(
    calculate_power, wind_speed=wind_speed, efficiency=efficiency
)

pn.Column(wind_speed, efficiency, power).servable()
```

## Using References

Bound functions can be displayed directly as we have done above or they can be used as references when passed to a Panel component. This approach is usually more efficient since we only have to update the specific parameter:

```{pyodide}
import panel as pn

pn.extension()

def calculate_power(wind_speed, efficiency):
    power_generation = wind_speed * efficiency
    return (
        f"Wind Speed: {wind_speed} m/s, "
        f"Efficiency: {efficiency}, "
        f"Power Generation: {power_generation:.1f} kW"
    )

wind_speed = pn.widgets.FloatSlider(
    value=5, start=0, end=20, step=1, name="Wind Speed (m/s)"
)
efficiency = pn.widgets.FloatInput(value=0.3, start=0.0, end=1.0, name="Efficiency (kW/(m/s))")

power = pn.bind(
    calculate_power, wind_speed=wind_speed, efficiency=efficiency
)

power_md = pn.pane.Markdown(power)

pn.Column(wind_speed, efficiency, power_md).servable()
```

<<<<<<< HEAD
Note how we pass the bound function as an argument to the `Markdown` pane.
=======
Note how we pass the bound function as an argument to the `Markdown` pane. This way the Markdown pane only has to send the updated text.
>>>>>>> 7504ce19

## Crafting Interactive Forms

Forms are powerful tools for collecting user inputs. With Panel, you can easily create forms and process them after they are submitted:

```{pyodide}
import panel as pn

pn.extension()

def calculate_power(wind_speed, efficiency):
    power_generation = wind_speed * efficiency
    return (
        f"Wind Speed: {wind_speed} m/s, "
        f"Efficiency: {efficiency}, "
        f"Power Generation: {power_generation:.1f} kW"
    )

wind_speed = pn.widgets.FloatSlider(
    value=5, start=0, end=20, step=1, name="Wind Speed (m/s)"
)
efficiency = pn.widgets.FloatInput(value=0.3, start=0.0, end=1.0, name="Efficiency (kW/(m/s))")

power = pn.bind(
    calculate_power, wind_speed=wind_speed, efficiency=efficiency
)

submit = pn.widgets.Button(name="Submit", button_type="primary")

def result(clicked):
    if clicked:
        return power()
    return "Click Submit"

result = pn.pane.Markdown(pn.bind(result, submit))

pn.Column(
    wind_speed, efficiency, submit, result
).servable()
```

Notice how the text is updated only when the Submit Button is clicked.

## Harnessing Throttling for Performance

To prevent excessive updates and ensure smoother performance, you can apply throttling by binding the `value_throttled` parameter. This limits the rate at which certain actions or events occur, maintaining a balanced user experience:

```{pyodide}
import panel as pn

from time import sleep

pn.extension()

def calculate_power(wind_speed, efficiency):
    power_generation = wind_speed * efficiency
    return (
        f"Wind Speed: {wind_speed} m/s, "
        f"Efficiency: {efficiency}, "
        f"Power Generation: {power_generation:.1f} kW"
    )

wind_speed = pn.widgets.FloatSlider(
    value=5, start=0, end=20, step=1, name="Wind Speed (m/s)"
)

efficiency = 0.3

calculate_power_bnd = pn.bind(
    calculate_power, wind_speed=wind_speed.param.value_throttled, efficiency=efficiency
)

power_md = pn.pane.Markdown(power)

pn.Column(wind_speed, power_md).servable()
```

Try dragging the slider. Notice that the `calculate_power` function is only run when you release the mouse.

### Binding to bound functions

<<<<<<< HEAD
You may also `bind` to bound functions. This can help you break down you reactivity into smaller, reusable steps.
=======
Bound functions can themselves be bound to other functions. This can help you break down you reactivity into smaller, reusable steps.
>>>>>>> 7504ce19

```{pyodide}
import panel as pn

pn.extension()

def calculate_power(wind_speed, efficiency):
    return wind_speed * efficiency

def format_power_gen(wind_speed, efficiency, power):
    return (
        f"Wind Speed: {wind_speed} m/s, "
        f"Efficiency: {efficiency}, "
        f"Power Generation: {power:.1f} kW"
    )

wind_speed = pn.widgets.FloatSlider(
    value=5, start=0, end=20, step=1, name="Wind Speed (m/s)"
)

efficiency = 0.3

power = pn.bind(calculate_power, wind_speed, efficiency)

power_text = pn.bind(format_power_gen, wind_speed, efficiency, power)

pn.Column(wind_speed, power, power_text).servable()
```

:::{warning}
Binding to bound functions can help you to quickly explore your data, but it can be inefficient as the results are calculated from scratch for each call.
:::

Try changing the `power_generation` function to:

```python
def power_generation(wind_speed, efficiency):
    print(wind_speed, efficiency)
    return wind_speed * efficiency
```

Try dragging the `wind_speed` slider. Notice that the `power_generation` function is called twice every time you change the `wind_speed` `value`.

To solve this problem you should add *caching* (`pn.cache`) or use *reactive expressions* (`pn.rx`). You will learn about *reactive expressions* in the next section.

## Triggering Side Effects with `watch`

When you need to trigger additional tasks in response to user actions, setting `watch` comes in handy:

```{pyodide}
import panel as pn

pn.extension()

submit = pn.widgets.Button(name="Start the wind turbine")

def start_stop_wind_turbine(clicked):
    if submit.clicks % 2:
        submit.name = "Start the wind turbine"
    else:
        submit.name = "Stop the wind turbine"

pn.bind(start_stop_wind_turbine, submit, watch=True)

pn.Column(submit).servable()
```

```{warning}
In the example provided, our side effect directly modifies the UI by altering the name of the Button. However, this approach indicates poor architectural design.

It's advisable to avoid directly updating the UI through side effects. Instead, focus on updating the application's *state*, allowing the UI to respond automatically to any changes in the state. The concept of state will be explored further in the subsequent section.
```

<<<<<<< HEAD
If your task is long running your might want to disable the `Button` and add a loading indicator while the task is running.

```{pyodide}
from time import sleep

=======
If your task is long running you might want to disable the `Button` and add a loading indicator while the task is running.

```{pyodide}
import time
>>>>>>> 7504ce19
import panel as pn

pn.extension()

submit = pn.widgets.Button(name="Start the wind turbine")

def start_stop_wind_turbine(clicked):
    with submit.param.update(loading=True, disabled=True):
<<<<<<< HEAD
        sleep(2)
=======
        time.sleep(2)
>>>>>>> 7504ce19
        if bool(submit.clicks%2):
            submit.name = "Start the wind turbine"
        else:
            submit.name = "Stop the wind turbine"

pn.bind(start_stop_wind_turbine, submit, watch=True)

pn.Column(submit).servable()
```

### Keep the UI responsive with threads or processes

To keep your UI and server responsive while the long running, blocking task is running you might want to run it asynchronously in a separate thread:

```python
from time import sleep

import asyncio

import panel as pn

pn.extension()

submit = pn.widgets.Button(name="Start the wind turbine")

async def start_stop_wind_turbine(clicked):
    with submit.param.update(loading=True, disabled=True):
        result = await asyncio.to_thread(sleep, 5)

        if submit.clicks % 2:
            submit.name = "Start the wind turbine"
        else:
            submit.name = "Stop the wind turbine"

pn.bind(start_stop_wind_turbine, submit, watch=True)

pn.Column(submit).servable()
```

:::{note}
<<<<<<< HEAD
In the example we use a `asyncio.to_thread` this should work great if your blocking task releases the GIL while running. Tasks that request data from the web or read data from files typically do this. Some computational methods from Numpy, Pandas etc. also release the GIL. If your long running task does not release the GIL you may have to use a `ProcessPoolExecutor` instead. This introduces some overhead though.
=======
In the example we use a `asyncio.to_thread` this should work great if your blocking task releases the GIL while running. Tasks that request data from the web or read data from files typically do this. Some computational methods from Numpy, Pandas etc. also release the GIL.

If your long running task does not release the GIL you may have to use a `ProcessPoolExecutor` instead. This introduces some overhead though.
>>>>>>> 7504ce19
:::

## Recap

You've now unlocked the power of interactivity in your Panel applications:

- `pn.bind(some_function, widget_1, widget_2)`: for seamless updates based on widget values.
- `pn.bind(some_task, some_widget, watch=True)`: for triggering tasks in response to user actions.
- Throttling ensures smoother performance by limiting update frequency.
- Utilizing async and threading keeps your UI responsive during long-running tasks.

Now, let your imagination run wild and craft dynamic, engaging Panel applications!

## Resources

### How-to

- [Add interactivity to a function](../../how_to/interactivity/bind_function.md)
- [Add Interactivity with `pn.bind` | Migrate from Streamlit](../../how_to/streamlit_migration/interactivity.md)
- [Enable Throttling](../../how_to/performance/throttling.md)
- [Run synchronous functions asynchronously](../../how_to/concurrency/sync_to_async.md)
- [Setup Manual Threading](../../how_to/concurrency/manual_threading.md)
- [Use Asynchronous Callbacks](../../how_to/callbacks/async.md)

### Explanation

- [Reactivity in Panel](../../explanation/api/reactivity.md)

### External

- [Param: Parameters and `param.bind`](https://param.holoviz.org/user_guide/Reactive_Expressions.html#parameters-and-param-bind)<|MERGE_RESOLUTION|>--- conflicted
+++ resolved
@@ -4,11 +4,7 @@
 
 ## Embrace `pn.bind`
 
-<<<<<<< HEAD
-The `pn.bind` method is your gateway to interactive Panel applications. It enables you to connect widgets to functions seamlessly, triggering updates whenever the widget values change. Let's dive into an example:
-=======
 The `pn.bind` method is your gateway to interactive Panel applications. It enables you to build interactive components that respond to user inputs simply by binding widgets to functions. Let's dive into an example:
->>>>>>> 7504ce19
 
 ```{pyodide}
 import panel as pn
@@ -38,11 +34,7 @@
 
 As you interact with the slider, notice how the displayed power generation dynamically updates, reflecting changes in wind speed.
 
-<<<<<<< HEAD
-You can of course bind to multiple widgets. Let's make the `efficiency` a widget:
-=======
 You can of course bind multiple widgets. Let's make the `efficiency` a widget:
->>>>>>> 7504ce19
 
 ```{pyodide}
 import panel as pn
@@ -100,11 +92,7 @@
 pn.Column(wind_speed, efficiency, power_md).servable()
 ```
 
-<<<<<<< HEAD
-Note how we pass the bound function as an argument to the `Markdown` pane.
-=======
 Note how we pass the bound function as an argument to the `Markdown` pane. This way the Markdown pane only has to send the updated text.
->>>>>>> 7504ce19
 
 ## Crafting Interactive Forms
 
@@ -186,11 +174,7 @@
 
 ### Binding to bound functions
 
-<<<<<<< HEAD
-You may also `bind` to bound functions. This can help you break down you reactivity into smaller, reusable steps.
-=======
 Bound functions can themselves be bound to other functions. This can help you break down you reactivity into smaller, reusable steps.
->>>>>>> 7504ce19
 
 ```{pyodide}
 import panel as pn
@@ -264,18 +248,10 @@
 It's advisable to avoid directly updating the UI through side effects. Instead, focus on updating the application's *state*, allowing the UI to respond automatically to any changes in the state. The concept of state will be explored further in the subsequent section.
 ```
 
-<<<<<<< HEAD
-If your task is long running your might want to disable the `Button` and add a loading indicator while the task is running.
-
-```{pyodide}
-from time import sleep
-
-=======
 If your task is long running you might want to disable the `Button` and add a loading indicator while the task is running.
 
 ```{pyodide}
 import time
->>>>>>> 7504ce19
 import panel as pn
 
 pn.extension()
@@ -284,11 +260,7 @@
 
 def start_stop_wind_turbine(clicked):
     with submit.param.update(loading=True, disabled=True):
-<<<<<<< HEAD
-        sleep(2)
-=======
         time.sleep(2)
->>>>>>> 7504ce19
         if bool(submit.clicks%2):
             submit.name = "Start the wind turbine"
         else:
@@ -329,13 +301,9 @@
 ```
 
 :::{note}
-<<<<<<< HEAD
-In the example we use a `asyncio.to_thread` this should work great if your blocking task releases the GIL while running. Tasks that request data from the web or read data from files typically do this. Some computational methods from Numpy, Pandas etc. also release the GIL. If your long running task does not release the GIL you may have to use a `ProcessPoolExecutor` instead. This introduces some overhead though.
-=======
 In the example we use a `asyncio.to_thread` this should work great if your blocking task releases the GIL while running. Tasks that request data from the web or read data from files typically do this. Some computational methods from Numpy, Pandas etc. also release the GIL.
 
 If your long running task does not release the GIL you may have to use a `ProcessPoolExecutor` instead. This introduces some overhead though.
->>>>>>> 7504ce19
 :::
 
 ## Recap
