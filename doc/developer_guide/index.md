# Developer Guide

The Panel library is a project which provides a wide range of data interfaces and an extensible set of plotting backends, which means the development and testing process involves a wide set of libraries.

This guide describes how to install and configure the development environment either simplified for first time contributors or fully as done by core developers.

If you have any problems with the steps here, please reach out in the `dev` channel on [Discord](https://discord.gg/rb6gPXbdAr) or on [Discourse](https://discourse.holoviz.org/).

## Preliminaries

### Basic understanding of how to contribute to Open Source

If this is your first open source contribution, please study one
or more of the below resources.

- [How to Get Started with Contributing to Open Source | Video](https://youtu.be/RGd5cOXpCQw)
- [Contributing to Open-Source Projects as a New Python Developer | Video](https://youtu.be/jTTf4oLkvaM)
- [How to Contribute to an Open Source Python Project | Blog post](https://www.educative.io/blog/contribue-open-source-python-project)

### Git

The Panel source code is stored in a [Git](https://git-scm.com) source control repository.  The first step to working on Panel is to install Git on to your system.  There are different ways to do this depending on whether, you are using Windows, OSX, or Linux.

To install Git on any platform, refer to the [Installing Git](https://git-scm.com/book/en/v2/Getting-Started-Installing-Git) section of the [Pro Git Book](https://git-scm.com/book/en/v2).

In order to contribute to Panel you will also need [Github account](https://github.com/join) and knowledge of the [*fork and pull request workflow*](https://docs.github.com/en/get-started/quickstart/contributing-to-projects).

### Pip

First time contributors can get quickly up to speed using `pip` instead of `conda`.

### Conda

Developing all aspects of Panel requires a wide range of packages that are not easily and quickly available using pip. To make this more manageable, core developers rely heavily on the [conda package manager](https://conda.io/docs/intro.html) for the free [Anaconda](https://anaconda.com/downloads) Python distribution. However, ``conda`` can also install non-Python package dependencies, which helps streamline Panel development greatly. It is *strongly* recommended that any experienced or regular contributor use ``conda``.

To install Conda on any platform, see the [Download conda](https://docs.conda.io/projects/conda/en/latest/user-guide/install/download.html) section of the `conda documentation`_.

## Cloning the Project

The source code for the Panel project is hosted on [GitHub](https://github.com/holoviz/panel).

### Non-core developer

To clone the source repository

- Go to [github.com/holoviz/panel](https://github.com/holoviz/panel)
- [Fork the repository](https://docs.github.com/en/get-started/quickstart/contributing-to-projects#forking-a-repository)
- Run

```bash
git clone https://github.com/<Your UserName Here>/panel.git
```

### Core developer

Core developers can work directly with the Panel repository. To clone run

```base
git clone https://github.com/holoviz/panel.git
```

## Installing the Project

The instructions for cloning above created a ``panel`` directory at your file system location. This ``panel`` directory is referred to as the *source checkout* for the remainder of this document. For the remainder of this document we will assume your current working directory is the *source checkout* directory.

### Basic Install with pip

We recommend this install to first time contributors that

- want to make a simple, quick contribution to notebooks, docs or the Python code
- can use pip to create and manage [virtual environments](https://realpython.com/python-virtual-environments-a-primer/).

Create a new virtual environment and activate it.

Run

```bash
pip install -e . jupyterlab pre-commit
panel bundle --all
pre-commit install
```

We install the [pre-commit](https://pre-commit.com/) package above to avoid pushing and reviewing code with obvious issues.

You can start Jupyter Lab by running

```bash
jupyter lab
```

If you start seeing `ImportError` due to missing packages, you can install them manually using
`pip` or consider if its time to switch to a *full install* with conda.

### Full Install with conda

This is the *full install* used by the *core developers*.

#### Create a development environment

Since Panel interfaces with a large range of different libraries the full test suite requires a wide range of dependencies. To make it easier to install and run different parts of the test suite across
different platforms Panel uses a library called `pyctdev` to make things more consistent and general. To start with `cd` into the panel directory and set up conda using the following commands:

```bash
cd panel
conda install -c pyviz "pyctdev>0.5.0"
```

Once pyctdev is available and you are in the cloned panel repository you can set up an environment with:

```bash
doit env_create -c pyviz/label/dev -c conda-forge --name=panel_dev --python=3.9
```

Specify the desired Python version, currently Panel officially supports Python 3.7, 3.8, 3.9 and 3.10. Once the environment has been created you can activate it with:

```bash
conda activate panel_dev
```

#### Install Panel in editable mode

To perform an editable install of Panel, including all the dependencies required to run the full unit test suite, run the following:

```bash
doit develop_install -c pyviz/label/dev -c conda-forge -c bokeh -o build -o tests -o recommended
```

The above command installs Panel's dependencies using conda, then performs a pip editable install of Panel. If it fails, `nodejs>=14.0.0` may be missing from your environment, fix it with `conda install -c conda-forge nodejs` then rerun above command.

<<<<<<< HEAD
If you also want to run the UI tests run the following:

```bash
pip install playwright pytest-playwright
=======
If you also want to run the UI tests you'll need to install pytest-playwright with Conda:
``` bash
conda install pytest-playwright -c microsoft -c conda-forge
```

or with PyPi:

``` bash
pip install pytest-playwright
```

then run:

``` bash
>>>>>>> e09ce9b5
playwright install chromium
```

#### Enable the Jupyter extension

If you are running UI tests or intend to use the Panel Preview feature in Jupyter you must enable the server extension. To enable the classic notebook server extension:

```bash
jupyter serverextension enable panel.io.jupyter_server_extension --sys-prefix
```

For Jupyter Server:

```bash
jupyter server extension enable panel.io.jupyter_server_extension --sys-prefix
```

#### Setting up pre-commit

Panel uses [pre-commit](https://pre-commit.com/) to automatically apply linting to Panel code. If you intend to contribute to Panel we recommend you enable it with:

```bash
pre-commit install
```

This will ensure that every time you make a commit linting will automatically be applied.

#### Developing custom models

Panel ships with a number of custom Bokeh models, which have both Python and Javascript components. When developing Panel these custom models have to be compiled. This happens automatically with `SETUPTOOLS_ENABLE_FEATURES=legacy-editable pip install -e .` or `python setup.py develop`, however when running actively developing you can rebuild the extension with `panel build panel`. The `build` command is just an alias for `bokeh build`; see
the [Bokeh developer guide](https://docs.bokeh.org/en/latest/docs/dev_guide/setup.html) for more information about developing bokeh models.

Just like any other Javascript (or Typescript) library Panel defines a `package.json` and `package-lock.json` files. When adding, updating or removing a dependency in the package.json file ensure you commit the changes to the `package-lock.json` after running `npm install`.

#### Bundling resources

Panel bundles external resources required for custom models and templates into the `panel/dist` directory. The bundled resources have to be collected whenever they change, so rerun `SETUPTOOLS_ENABLE_FEATURES=legacy-editable pip install -e .` or `python setup.py develop` whenever you change one of the following:

* A new model is added with a `__javascript_raw__` declaration or an existing model is updated
* A new template with a `_resources` declaration is added or an existing template is updated
* A CSS file in one of template directories (`panel/template/*/`) is added or modified

#### Next Steps

You will likely want to check out the [Testing Guide](testing.md).

## Useful Links

- [Dev version of Panel Site](https://holoviz-dev.github.io/panel)
  - Use this to explore new, not yet released features and docs
- [Panel main branch on Binder](https://mybinder.org/v2/gh/holoviz/panel/main?urlpath=lab/tree/examples)
  - Use this to quickly explore and manually test the newest panel features in a fresh environment with all requirements installed.
  - Replace `main` with `name-of-other-branch` or `version`for other branches.
    - For example https://mybinder.org/v2/gh/holoviz/panel/v1.2.1?urlpath=lab/tree/examples

```{toctree}
:titlesonly:
:hidden:
:maxdepth: 2

testing
Developing custom models <Developing_Custom_Models>
```<|MERGE_RESOLUTION|>--- conflicted
+++ resolved
@@ -127,18 +127,13 @@
 
 The above command installs Panel's dependencies using conda, then performs a pip editable install of Panel. If it fails, `nodejs>=14.0.0` may be missing from your environment, fix it with `conda install -c conda-forge nodejs` then rerun above command.
 
-<<<<<<< HEAD
-If you also want to run the UI tests run the following:
-
-```bash
-pip install playwright pytest-playwright
-=======
-If you also want to run the UI tests you'll need to install pytest-playwright with Conda:
+If you also want to run the UI tests you'll need to install pytest-playwright with `conda`:
+
 ``` bash
 conda install pytest-playwright -c microsoft -c conda-forge
 ```
 
-or with PyPi:
+or with `pip`:
 
 ``` bash
 pip install pytest-playwright
@@ -147,7 +142,6 @@
 then run:
 
 ``` bash
->>>>>>> e09ce9b5
 playwright install chromium
 ```
 
