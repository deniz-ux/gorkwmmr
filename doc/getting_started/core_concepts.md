# {octicon}`mortar-board;2em;sd-mr-1` Core Concepts

In the last section we learned how to [build a simple app](build_app.md). A Panel app like this makes it very easy to explore any function that produces a visual result of a [supported type](https://github.com/pyviz/panel/issues/2), such as Matplotlib, Bokeh, Plotly, Altair, or various text and image types.

## Development flow

As you prepare to develop your Panel application, there are a couple initial development decisions to make about **API** and **environment**:

1. Will you be programming with a Python class-based approach, suitable for more complex apps? If not, or if you are unsure, we recommend starting with the reactive API (`pn.bind`) that you already tasted while [building a simple app](build_app.md).

:::{dropdown} Interested in a class-based approach instead?
:margin: 4
:color: muted
Checkout the same ['outlier' app built using a class-based declarative API](../explanation/api/examples/outliers_declarative.md). And to dive deeper, read the [Explanation > APIs](../explanation/apis.md) section for a discussion on each of the API options.
:::

2. Will you be developing in a [notebook](https://jupyter.org/) or in an editor environment? If you are unsure, we recommend starting in a notebook as you get familiar with Panel, but you can switch between them at any time. Let's talk a bit more about these development environment options:

### Notebook

In a notebook you can quickly iterate on individual components of your application because Panel components render inline. To get started in a notebook simply `import panel` and initialize the extension with `pn.extension()`.

```python
import panel as pn
pn.extension()
```

Now, when you put a Panel component at the end of a notebook cell it will render as part of the output of that cell. By changing the code in your cell and re-running it you can quickly iterate and build the individual units that will make up your final application. This way of working has many benefits because you can work on each component in your application individually without having to re-run your entire application each time.

### Editor

If you are working in an editor, declare the Panel components that you want to display as `servable` (we will discover what that means soon), then launch the script or notebook file. For example, if you were to save the app you built in the previous page into `app.py` and declared `first_app.servable()` within the file, then on the command line you can just run:

<<<<<<< HEAD
<img src="https://user-images.githubusercontent.com/42288570/233545228-5c3867b7-f24c-4d74-b9ad-48417a22ce9e.gif" style="margin-left: auto; margin-right: auto; display: block;"></img>

### Editor/IDE
=======
```bash
panel serve app.py --autoreload --show
```
>>>>>>> 9c0d993e

Once you run that command Panel will launch a server that will serve your app, open a tab in your default browser (`--show`) and update the application whenever you update the code (`--autoreload`).

<<<<<<< HEAD
<img src="https://miro.medium.com/v2/resize:fit:720/1*5uAzI_AOkE69x-ui9eS-3A.gif" style="margin-left: auto; margin-right: auto; display: block;"></img>

=======
> Checkout [How-to > Prepare to develop](../how_to/prepare_to_develop.md) for more guidance on each of the development environment options.
>>>>>>> 9c0d993e
## Control flow

Now let's get into how Panel actually works. Panel is built on a library called [Param](https://param.holoviz.org/) that controls how information flows through your application. When a *Parameter* changes, e.g. the value of a slider updates or when you update the value manually in code, events are triggered that your app can respond to. Panel provides a number of high-level and lower-level approaches for setting up interactivity in response to updates in *Parameters*. Understanding some of the basic concepts behind Param is essential to getting the hang of Panel.

Let's start simple and answer the question "what is Param?"

- Param is a framework that lets Python classes have attributes with defaults, type/value validation and callbacks when a value changes.
- Param is similar to other frameworks like [Python dataclasses](https://docs.python.org/3/library/dataclasses.html), [pydantic](https://pydantic-docs.helpmanual.io/), and [traitlets](https://traitlets.readthedocs.io/en/stable/)

One of the most important concepts to understand in both Param and Panel is the ability to use *Parameters* as references to drive interactivity. This is often called reactivity and the most well known instance of this approach are spreadsheet applications like Excel. When you reference a particular cell in the formula of another cell, changing the original cell will automatically trigger an update in all cells that reference. The same concept applies to *Parameter* objects.

One of the main things to understand about Param in the context of its use in Panel is the distinction between the *Parameter* **value** and the *Parameter* **object**. The **value** represents the current value of a *Parameter* at a particular point in time, while the **object** holds metadata about the *Parameter* but also acts as a **reference** to the *Parameter's* value across time. In many cases you can pass a *Parameter* **object** and Panel will automatically resolve the current value **and** reactively update when that *Parameter* changes. Let's take a widget as an example:

```python
text = pn.widgets.TextInput()

text.value # 👈 the "value" Parameter of this widget reflects the current value
text.param.value # 👈 can be used as a reference to the live value
```

We will dive into this more deeply later, for now just remember that parameter objects (whether associated with widgets or not) allow you to pass around a reference to a value that automatically updates if the original value changes.

## Display and rendering

Panel aims to let you work with all your favorite Python libraries and has a system for automatically inferring how to render a particular object, whether that is a pandas `DataFrame`, matplotlib `Figure` or any other plotting object. This means that you can easily place any object you want to render into a layout (such as a `Row` or `Column`) and Panel will automatically figure out the appropriate `Pane` type to wrap it. Different `Pane` types know how to render different objects but also provide ways to update the object or even listen to events such as selection of Vega/Altair charts or Plotly plots.

For this reason, it often makes sense to get a handle on the Pane type. So if you want to wrap your `DataFrame` into a pane you can call the `panel` function and it will automatically convert it (this is exactly what a layout does internally when you give it an object to render):

```python
import pandas as pd

df = pd.DataFrame({
  'A': [1, 2, 3, 4],
  'B': [10, 20, 30, 40]
})

df_pane = pn.panel(df)
```

:::{admonition} Tip
:class: success

To inspect the type of an object simply `print` it:

```python
>>> print(pn.Row(df))
Row
    [0] DataFrame(DataFrame)
```
:::

Sometimes an object has multiple possible representations to pick from. In these cases you can explicitly construct construct the desired `Pane` type, e.g. here are a few representations of a `DataFrame`:

::::{tab-set}

:::{tab-item} DataFrame Pane
```python
pn.pane.DataFrame(df)
```

<table border="0" class="dataframe panel-df">
  <thead>
    <tr style="text-align: right;">
      <th></th>
      <th>A</th>
      <th>B</th>
    </tr>
  </thead>
  <tbody>
    <tr>
      <th>0</th>
      <td>1</td>
      <td>10</td>
    </tr>
    <tr>
      <th>1</th>
      <td>2</td>
      <td>20</td>
    </tr>
    <tr>
      <th>2</th>
      <td>3</td>
      <td>30</td>
    </tr>
    <tr>
      <th>3</th>
      <td>4</td>
      <td>40</td>
    </tr>
  </tbody>
</table>

:::

:::{tab-item} HTML Pane
```python
pn.pane.HTML(df)
```

<div>
<style scoped>
    .dataframe tbody tr th:only-of-type {
        vertical-align: middle;
    }

    .dataframe tbody tr th {
        vertical-align: top;
    }

    .dataframe thead th {
        text-align: right;
    }
</style>
<table border="1" class="dataframe">
  <thead>
    <tr style="text-align: right;">
      <th></th>
      <th>A</th>
      <th>B</th>
    </tr>
  </thead>
  <tbody>
    <tr>
      <th>0</th>
      <td>1</td>
      <td>10</td>
    </tr>
    <tr>
      <th>1</th>
      <td>2</td>
      <td>20</td>
    </tr>
    <tr>
      <th>2</th>
      <td>3</td>
      <td>30</td>
    </tr>
    <tr>
      <th>3</th>
      <td>4</td>
      <td>40</td>
    </tr>
  </tbody>
</table>
</div>

:::


:::{tab-item} Str Pane
```python
pn.pane.Str(df)
```

<pre>
   A   B
0  1  10
1  2  20
2  3  30
3  4  40
</pre>
:::

::::

:::{admonition} Learn More
:class: info

Learn more about Panes in the [Explanation for Components](../explanation/components/components_overview.md#panes)
:::

So far we have only learned how to display data, but to actually add it to your deployed application you also need to mark it as `servable`. To mark an object as servable adds it to the current template, something we will get into later. You can either mark multiple objects as servable which will add it to the page sequentially, or you can use layouts to arrange objects explicitly.

```python
df_pane.servable()
```

:::{admonition} Note
:class: info

In the notebook the `.servable()` method is effectively a no-op. This means you can add it the components you want to add to the rendered app but also see it rendered inline. This makes it possible to build components sequentially in a notebook while simultaneously building an application to be served. If you want to mark something servable but do _not_ want it rendered inline, just put a semicolon (';') after it to tell Jupyter not to render it even if it is the last item in the cell.
:::

## Widgets

To build an interactive application you will typically want to add widget components (such as `TextInput`, `FloatSlider` or `Checkbox`) to your application and then bind them to an interactive function. As an example let's create a slider:

```{pyodide}
import panel as pn

x = pn.widgets.IntSlider(name='x', start=0, end=100)

def square(x):
    return f'{x} squared is {x**2}'

pn.Row(pn.bind(square, x))
```

The `pn.bind` function lets us bind a widget or a *Parameter* **object** to a function that returns an item to be displayed. Once bound, the function can be added to a layout or rendered directly using `pn.panel` and `.servable()`. In this way you can express reactivity between widgets and output very easily. Even better, if you use a Panel-aware library like hvPlot, you often don't even need to write and bind a function explicitly, as hvPlot's [.interactive](https://hvplot.holoviz.org/user_guide/Interactive.html) DataFrames already create reactive pipelines by accepting widgets and parameters for most arguments and options.

:::{admonition} Reminder
:class: info

Remember how we talked about the difference between a *Parameter* **value** and a *Parameter* **object**. In the previous example the widget itself is effectively an alias for the *Parameter* object, i.e. the binding operation is exactly equivalent to `pn.bind(square, x.param.value)`. This is true for all widgets: the widget object is treated as an alias for the widget's `value` *Parameter* object. So you can generally either pass in the widget (as a convenient shorthand) or the underlying *Parameter* object.
:::

The binding approach above works, but it is quite heavy handed. Whenever the slider value changes, Panel will re-create a whole new Pane and re-render the output. If we want more fine-grained control we can instead explicitly instantiate a `Markdown` pane and pass it bound functions and *Parameters* by reference:

```{pyodide}
import panel as pn

x = pn.widgets.IntSlider(name='x', start=0, end=100)
background = pn.widgets.ColorPicker(name='Background', value='lightgray')

def square(x):
    return f'{x} squared is {x**2}'

def styles(background):
    return {'background-color': background, 'padding': '0 10px'}

pn.Column(
    x,
    background,
    pn.pane.Markdown(pn.bind(square, x), styles=pn.bind(styles, background))
)
```

To achieve the same thing using more classic callbacks we have to dig a bit further into Param functionality to learn about watching *Parameters*. To `watch` a Parameter means to declare a callback that fires when the *Parameter's* value changes. As an example let's rewrite the example above using a watcher:

```{pyodide}
import panel as pn

x = pn.widgets.IntSlider(name='x', start=0, end=100)
background = pn.widgets.ColorPicker(name='Background', value='lightgray')

square = pn.pane.Markdown(
    f'{x.value} squared is {x.value**2}',
    styles={'background-color': background.value, 'padding': '0 10px'}
)

def update_square(event):
    square.object = f'{event.new} squared is {event.new**2}'

def update_styles(event):
    square.styles = {'background-color': event.new, 'padding': '0 10px'}

x.param.watch(update_square, 'value')
background.param.watch(update_styles, 'value')

pn.Row(x, background, square)
```

The first thing you will note is how much more verbose this is, which should make you appreciate the power of expressing reactivity using *Parameter* binding instead. But if you do need this power, it's there for you!

## Templates

Once you have started to build an application, you will probably want to make it look nicer, which is where templates come in. Whenever you mark an object as `.servable` you are inserting it into a template. By default Panel uses a completely blank template, but it is very simple to select another template by setting `pn.config.template`. Here you will have a few options based on different frameworks, including `'bootstrap'`, `'material'` and `'fast'`.

```python
pn.config.template = 'fast'
```

:::{admonition} Note
:class: info

The `pn.config` object provides a range of options that will allow you to configure your application. As a shortcut, you may instead provide options for the `config` object as keywords to the `pn.extension` call. In other words `pn.extension(template='fast')` is equivalent to `pn.config.template = 'fast'`, providing a clean way to set multiple config options at once.
:::

Once you have configured a template you can control where to render your components using the `target` argument of the `.servable()` method. Most templates have multiple target areas including 'main', 'sidebar', 'header' and 'modal'. As an example you might want to render your widgets into the sidebar and your plots into the main area:

```python
import numpy as np
import matplotlib.pyplot as plt
import panel as pn

pn.extension(template='fast')

freq = pn.widgets.FloatSlider(
    name='Frequency', start=0, end=10, value=5
).servable(target='sidebar')

ampl = pn.widgets.FloatSlider(
    name='Amplitude', start=0, end=1, value=0.5
).servable(target='sidebar')

def plot(freq, ampl):
    fig = plt.figure()
    ax = fig.add_subplot(111)
    xs = np.linspace(0, 1)
    ys = np.sin(xs*freq)*ampl
    ax.plot(xs, ys)
    return fig

mpl = pn.pane.Matplotlib(
    pn.bind(plot, freq, ampl)
)

pn.Column(
    '# Sine curve', mpl
).servable(target='main')
```

## Next Steps

While `Getting Started`, you have installed Panel, built a simple app, and reviewed core concepts - the basic foundations for you to start using Panel for your own work.

While working, you can find solutions to specific problems in the [How-to](../how_to/index.md) section and you can consult the [API Reference](../api/index.md) or [Component Gallery](../reference/index.rst) sections for technical specifications, descriptions, or examples.

If you want to gain clarity or deepen your understanding on particular topics, refer to the [Explanation](../explanation/index.md) section of the docs. For example, the [Explanation > APIs](../explanation/apis.md) subsection covers the benefits and drawbacks of each supported Panel API.

## Getting Help

Check out the [HoloViz Community](https://holoviz.org/community.html) page for all of the options to connect with developers and other users.<|MERGE_RESOLUTION|>--- conflicted
+++ resolved
@@ -31,24 +31,13 @@
 
 If you are working in an editor, declare the Panel components that you want to display as `servable` (we will discover what that means soon), then launch the script or notebook file. For example, if you were to save the app you built in the previous page into `app.py` and declared `first_app.servable()` within the file, then on the command line you can just run:
 
-<<<<<<< HEAD
-<img src="https://user-images.githubusercontent.com/42288570/233545228-5c3867b7-f24c-4d74-b9ad-48417a22ce9e.gif" style="margin-left: auto; margin-right: auto; display: block;"></img>
-
-### Editor/IDE
-=======
 ```bash
 panel serve app.py --autoreload --show
 ```
->>>>>>> 9c0d993e
 
 Once you run that command Panel will launch a server that will serve your app, open a tab in your default browser (`--show`) and update the application whenever you update the code (`--autoreload`).
 
-<<<<<<< HEAD
-<img src="https://miro.medium.com/v2/resize:fit:720/1*5uAzI_AOkE69x-ui9eS-3A.gif" style="margin-left: auto; margin-right: auto; display: block;"></img>
-
-=======
 > Checkout [How-to > Prepare to develop](../how_to/prepare_to_develop.md) for more guidance on each of the development environment options.
->>>>>>> 9c0d993e
 ## Control flow
 
 Now let's get into how Panel actually works. Panel is built on a library called [Param](https://param.holoviz.org/) that controls how information flows through your application. When a *Parameter* changes, e.g. the value of a slider updates or when you update the value manually in code, events are triggered that your app can respond to. Panel provides a number of high-level and lower-level approaches for setting up interactivity in response to updates in *Parameters*. Understanding some of the basic concepts behind Param is essential to getting the hang of Panel.
