--- conflicted
+++ resolved
@@ -51,11 +51,8 @@
 * `Pipelines <Pipelines.html>`_
    Using Parameterized classes to declare linear workflows containing multiple panels.
 
-<<<<<<< HEAD
-=======
 * `Templates <Templates.html>`_
    Learn how to compose multiple Panels into a custom HTML document.
->>>>>>> 4f7641f9
 
 Supplementary guides
 --------------------
@@ -71,7 +68,7 @@
 
     Overview <Overview>
     Components <Components>
-	APIs <APIs>
+    APIs <APIs>
     Customization <Customization>
     Deploy & Export <Deploy_and_Export>
     Widgets <Widgets>
