[project]
name = "panel"
channels = ["pyviz/label/dev", "bokeh", "conda-forge"]
platforms = ["linux-64", "osx-arm64", "osx-64", "win-64"]

[activation.env]
MPLBACKEND = "Agg"
PYTHONIOENCODING = "utf-8"

[tasks]
install = 'python -m pip install --no-deps --disable-pip-version-check -e .'

[environments]
test-310 = ["py310", "test-core", "test", "example", "test-example", "test-unit-task"]
test-311 = ["py311", "test-core", "test", "example", "test-example", "test-unit-task"]
test-312 = ["py312", "test-core", "test", "example", "test-example", "test-unit-task"]
test-ui = ["py312", "test-core", "test", "test-ui"]
test-core = ["py312", "test-core", "test-unit-task"]
docs = ["py311", "example", "doc"]
build = ["py311", "build"]
lint = ["py311", "lint"]

[dependencies]
bleach = "*"
bokeh = ">=3.5.0,<3.6.0"
linkify-it-py = "*"
markdown = "*"
markdown-it-py = "*"
mdit-py-plugins = "*"
nodejs = ">=18"
numpy = "<2.0" # Temporary pin until panel release with support for bokeh 3.5.0 is available
packaging = "*"
pandas = ">=1.2"
param = ">=2.1.0,<3.0"
pip = "*"
pyviz_comms = ">=2.0.0"
requests = "*"
tqdm = ">=4.48.0"
typing_extensions = "*"
# Recommended
holoviews = ">=1.16.0"
jupyterlab = "*"
matplotlib-base = "*"
pillow = "*"
plotly = ">=4.0"
# Standard
watchfiles = "*"
bokeh_sampledata = "*"

[feature.py310.dependencies]
python = "3.10.*"

[feature.py311.dependencies]
python = "3.11.*"

[feature.py312.dependencies]
python = "3.12.*"

[feature.example.dependencies]
aiohttp = "*"
altair = "*"
croniter = "*"
dask-expr = "*"
datashader = "*"
fastparquet = "*"
folium = "*"
graphviz = "*"
hvplot = "*"
ipyleaflet = "*"
ipympl = "*"
ipyvolume = "*"
ipyvuetify = "*"
ipywidgets = "*"
ipywidgets_bokeh = "*"
jupyter_bokeh = ">=3.0.7"
networkx = ">=2.5"
<<<<<<< HEAD
pydeck = ">=0.7.1"
=======
pydeck = ">=0.8"
>>>>>>> e46145a2
pyecharts = "*"
pygraphviz = "*"
pyinstrument = ">=4.0"
python-graphviz = "*"
pyvista = "*"
reacton = "*"
scikit-image = "*"
scikit-learn = "*"
seaborn = "*"
streamz = "*"
textual = "*"
tqdm = ">=4.48.0"
vega_datasets = "*"
vtk = "*"
xarray = "*"
xgboost = "*"

# =============================================
# =================== TESTS ===================
# =============================================
[feature.test-core.dependencies]
psutil = "*"
pytest = "*"
pytest-asyncio = "*"
pytest-cov = "*"
pytest-github-actions-annotate-failures = "*"
pytest-rerunfailures = "*"
pytest-xdist = "*"

[feature.test.dependencies]
altair = "*"
anywidget = "*"
diskcache = "*"
folium = "*"
ipympl = "*"
ipyvuetify = "*"
ipywidgets_bokeh = "*"
numba = "*"
reacton = "*"
scipy = "*"
textual = "*"

[feature.test-unit-task.tasks] # So it is not showing up in the test-ui environment
test-unit = 'pytest panel/tests -n logical --dist loadgroup'
test-subprocess = 'pytest panel/tests --subprocess'

[feature.test-example.tasks]
test-docs = 'pytest panel/tests --docs'
test-example = 'pytest -n logical --dist loadscope --nbval-lax examples'

[feature.test-example.dependencies]
nbval = "*"

[feature.test-ui]
channels = ["pyviz/label/dev", "bokeh", "microsoft", "conda-forge"]

[feature.test-ui.dependencies]
playwright = { version = "*", channel = "microsoft" }
pytest-playwright = "*"
jupyter_server = "*"
packaging = "*"

[feature.test-ui.tasks]
_install-ui = 'playwright install chromium'

[feature.test-ui.tasks.test-ui]
cmd = 'pytest panel/tests/ui --ui --browser chromium -n logical --dist loadgroup --reruns 3 --reruns-delay 10'
depends_on = ["_install-ui"]

# =============================================
# =================== DOCS ====================
# =============================================
[feature.doc.activation.env]
MOZ_HEADLESS = "1"
PANEL_IPYWIDGET = "1"

[feature.doc.dependencies]
lxml = "*"
nbsite = ">=0.8.4"
selenium = "*"

[feature.doc.tasks]
_docs-refmanual = 'python ./doc/generate_modules.py panel -d ./doc/api -n panel -e tests'
_docs-convert-gallery = 'python scripts/gallery/convert_gallery.py'
_docs-generate = 'nbsite build --what=html --output=builtdocs --org holoviz --project-name panel'
_docs-copy-panel-dist = 'cp -r ./panel/dist ./builtdocs/panel_dist'
_docs-pyodide = 'panel convert examples/gallery/*.ipynb doc/how_to/*/examples/*.md --to pyodide-worker --out ./builtdocs/pyodide/ --pwa --index --requirements doc/pyodide_dependencies.json'
docs-server = 'python -m http.server 5500 --directory ./builtdocs'

[feature.doc.tasks.docs-build]
depends_on = [
    '_docs-refmanual',
    '_docs-convert-gallery',
    '_docs-generate',
    '_docs-copy-panel-dist',
    '_docs-pyodide',
]

# =============================================
# ================== BUILD ====================
# =============================================
[feature.build.dependencies]
python-build = "*"
conda-build = "*"

[feature.build.tasks]
build-conda = 'bash scripts/conda/build.sh'
build-pip = 'python -m build .'
build-pyodide = 'python scripts/build_pyodide_wheels.py'
build-npm = { cmd = "npm pack .", cwd = "panel" }

# =============================================
# =================== LINT ====================
# =============================================
[feature.lint.dependencies]
pre-commit = "*"

[feature.lint.tasks]
lint = 'pre-commit run --all-files'
lint-install = 'pre-commit install'<|MERGE_RESOLUTION|>--- conflicted
+++ resolved
@@ -74,11 +74,7 @@
 ipywidgets_bokeh = "*"
 jupyter_bokeh = ">=3.0.7"
 networkx = ">=2.5"
-<<<<<<< HEAD
-pydeck = ">=0.7.1"
-=======
 pydeck = ">=0.8"
->>>>>>> e46145a2
 pyecharts = "*"
 pygraphviz = "*"
 pyinstrument = ">=4.0"
