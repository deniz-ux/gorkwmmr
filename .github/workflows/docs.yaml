--- conflicted
+++ resolved
@@ -39,15 +39,6 @@
     steps:
       - uses: pyviz-dev/holoviz_tasks/install@v0.1a10
         with:
-<<<<<<< HEAD
-          node-version: '15'
-      - name: doit develop_install and other installs
-        run: |
-          conda activate test-environment
-          doit develop_install -o examples -o doc
-          pip install --use-deprecated=legacy-resolver pyecharts "pydata-sphinx-theme<=0.9.0" "pydata-sphinx-theme<=0.9.0" sphinx-copybutton sphinx-design
-      - name: doit env_capture
-=======
           name: doc_build
           python-version: "3.9"
           channels: pyviz/label/dev,bokeh,conda-forge,nodefaults
@@ -60,7 +51,6 @@
           conda-mamba: mamba
       - name: doit develop_install
         if: steps.install.outputs.cache-hit != 'true'
->>>>>>> 48b7a5de
         run: |
           conda activate test-environment
           pip install --use-deprecated=legacy-resolver pyecharts
