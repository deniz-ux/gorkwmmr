--- conflicted
+++ resolved
@@ -40,12 +40,8 @@
 jobs:
   pre_commit:
     name: Run pre-commit
-<<<<<<< HEAD
+    needs: [setup]
     runs-on: "ubuntu-latest"
-=======
-    needs: [setup]
-    runs-on: 'ubuntu-latest'
->>>>>>> 900fb095
     steps:
       - uses: holoviz-dev/holoviz_tasks/pre-commit@v0
       - uses: pre-commit/action@v3.0.1
