--- conflicted
+++ resolved
@@ -95,7 +95,6 @@
           files: ./coverage.xml
           flags: unitexamples-tests
           fail_ci_if_error: false # optional (default = false)
-<<<<<<< HEAD
   # ui_test_suite:
   #   name: UI tests on ${{ matrix.os }} with Python 3.9
   #   needs: [pre_commit]
@@ -123,7 +122,7 @@
   #       with:
   #         name: ui_test_suite
   #         python-version: 3.9
-  #         channels: pyviz/label/dev,bokeh/label/dev,conda-forge,nodefaults
+  #         channels: pyviz/label/dev,bokeh,conda-forge,nodefaults
   #         envs: "-o recommended -o tests -o build"
   #         cache: true
   #         playwright: true
@@ -137,21 +136,18 @@
   #         conda activate test-environment
   #         jupyter server extension enable panel.io.jupyter_server_extension --sys-prefix
   #         (jupyter lab --config panel/tests/ui/jupyter_server_test_config.py --port 8887 > /tmp/jupyterlab_server.log 2>&1) &
+  #     - name: build jupyterlite
+  #       run: |
+  #         conda activate test-environment
+  #         pip install jupyterlite
+  #         python ./scripts/build_pyodide_wheels.py lite/pypi
+  #         python ./scripts/generate_panelite_content.py
+  #         jupyter lite build --lite-dir lite --output-dir lite/dist
   #     - name: Wait for JupyterLab
   #       uses: ifaxity/wait-on-action@v1
   #       with:
   #         resource: http-get://localhost:8887/lab
   #         timeout: 180000
-  #     - name: Install bokeh 3.0 compatibility packages
-  #       run: |
-  #         conda activate test-environment
-  #         conda uninstall holoviews jupyter_bokeh --force -y --offline
-  #         pip install "git+https://github.com/holoviz/holoviews.git@bokeh3.0"
-  #         pip install "git+https://github.com/bokeh/jupyter_bokeh.git"
-  #     - name: doit env_capture
-  #       run: |
-  #         conda activate test-environment
-  #         doit env_capture
   #     - name: doit test_ui
   #       run: |
   #         conda activate test-environment
@@ -161,69 +157,4 @@
   #       with:
   #         files: ./coverage.xml
   #         flags: ui-tests
-  #         fail_ci_if_error: false # optional (default = false)
-=======
-  ui_test_suite:
-    name: UI tests on ${{ matrix.os }} with Python 3.9
-    needs: [pre_commit]
-    runs-on: ${{ matrix.os }}
-    strategy:
-      fail-fast: false
-      matrix:
-        os: ['ubuntu-latest', 'macos-latest', 'windows-latest']
-    timeout-minutes: 60
-    defaults:
-      run:
-        shell: bash -l {0}
-    env:
-      DESC: "Python ${{ matrix.python-version }} tests"
-      PYTHONIOENCODING: "utf-8"
-      PANEL_LOG_LEVEL: info
-      GITHUB_TOKEN: ${{ secrets.GITHUB_TOKEN }}
-      SETUPTOOLS_ENABLE_FEATURES: "legacy-editable"
-      # Without this env var `doit env_create ...` uses by default
-      # the `pyviz` channel, except that we don't want to configure
-      # it as one of the sources.
-      PYCTDEV_SELF_CHANNEL: "pyviz/label/dev"
-    steps:
-      - uses: pyviz-dev/holoviz_tasks/install@v0.1a5
-        with:
-          name: ui_test_suite
-          python-version: 3.9
-          channels: pyviz/label/dev,bokeh,conda-forge,nodefaults
-          envs: "-o recommended -o tests -o build"
-          cache: true
-          playwright: true
-        id: install
-      - name: build pyodide wheels
-        run: |
-          conda activate test-environment
-          python scripts/build_pyodide_wheels.py
-      - name: launch jupyter
-        run: |
-          conda activate test-environment
-          jupyter server extension enable panel.io.jupyter_server_extension --sys-prefix
-          (jupyter lab --config panel/tests/ui/jupyter_server_test_config.py --port 8887 > /tmp/jupyterlab_server.log 2>&1) &
-      - name: build jupyterlite
-        run: |
-          conda activate test-environment
-          pip install jupyterlite
-          python ./scripts/build_pyodide_wheels.py lite/pypi
-          python ./scripts/generate_panelite_content.py
-          jupyter lite build --lite-dir lite --output-dir lite/dist
-      - name: Wait for JupyterLab
-        uses: ifaxity/wait-on-action@v1
-        with:
-          resource: http-get://localhost:8887/lab
-          timeout: 180000
-      - name: doit test_ui
-        run: |
-          conda activate test-environment
-          doit test_ui
-      - name: Upload coverage to Codecov
-        uses: codecov/codecov-action@v3
-        with:
-          files: ./coverage.xml
-          flags: ui-tests
-          fail_ci_if_error: false # optional (default = false)
->>>>>>> cd15358a
+  #         fail_ci_if_error: false # optional (default = false)