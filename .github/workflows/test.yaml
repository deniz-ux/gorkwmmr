--- conflicted
+++ resolved
@@ -11,39 +11,21 @@
     - cron: '0 19 * * SUN'
 
 jobs:
-<<<<<<< HEAD
   # pre_commit:
   #   name: Run pre-commit hooks
   #   runs-on: 'ubuntu-latest'
   #   steps:
-  #     - uses: actions/checkout@v2
+  #     - uses: actions/checkout@v3
   #       with:
   #         fetch-depth: "1"
   #     - name: set PY
   #       run: echo "PY=$(python -VV | sha256sum | cut -d' ' -f1)" >> $GITHUB_ENV
-  #     - uses: actions/cache@v1
+  #     - uses: actions/cache@v3
   #       with:
   #         path: ~/.cache/pre-commit
   #         key: pre-commit|${{ env.PY }}|${{ hashFiles('.pre-commit-config.yaml') }}
   #     - name: pre-commit
-  #       uses: pre-commit/action@v2.0.3
-=======
-  pre_commit:
-    name: Run pre-commit hooks
-    runs-on: 'ubuntu-latest'
-    steps:
-      - uses: actions/checkout@v3
-        with:
-          fetch-depth: "1"
-      - name: set PY
-        run: echo "PY=$(python -VV | sha256sum | cut -d' ' -f1)" >> $GITHUB_ENV
-      - uses: actions/cache@v3
-        with:
-          path: ~/.cache/pre-commit
-          key: pre-commit|${{ env.PY }}|${{ hashFiles('.pre-commit-config.yaml') }}
-      - name: pre-commit
-        uses: pre-commit/action@v3.0.0
->>>>>>> a1fc86dc
+  #       uses: pre-commit/action@v3.0.0
   unit_test_suite:
     name: Unit tests on ${{ matrix.os }} with Python ${{ matrix.python-version }}
     needs: [pre_commit]
@@ -52,15 +34,8 @@
       fail-fast: false
       matrix:
         os: ['ubuntu-latest', 'macos-latest', 'windows-latest']
-<<<<<<< HEAD
         # python-version: [3.7, 3.8, 3.9]
         python-version: [3.9]
-        # exclude:
-        #   - os: windows-latest
-        #     python-version: 3.8
-=======
-        python-version: [3.7, 3.8, 3.9]
->>>>>>> a1fc86dc
     timeout-minutes: 90
     defaults:
       run:
@@ -81,12 +56,8 @@
         with:
           name: unit_test_suite
           python-version: ${{ matrix.python-version }}
-<<<<<<< HEAD
-          channels: pyviz/label/dev,bokeh/label/dev,conda-forge,nodefaults
-=======
           channels: pyviz/label/dev,bokeh,conda-forge,nodefaults
           nodejs: true
->>>>>>> a1fc86dc
           envs: "-o examples -o recommended -o tests -o build"
           cache: true
           opengl: true
