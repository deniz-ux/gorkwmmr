--- conflicted
+++ resolved
@@ -34,15 +34,8 @@
       fail-fast: false
       matrix:
         os: ['ubuntu-latest', 'macos-latest', 'windows-latest']
-<<<<<<< HEAD
-        python-version: ['3.7', '3.8', '3.9']  # '3.10', '3.11-dev']  # Python 3.10 and 3.11 are not yet supported.
-        exclude:
-          - os: windows-latest
-            python-version: 3.8
-=======
         # Run on the full set on schedule, workflow_dispatch and push&tags events, otherwise on a subset.
         python-version: ${{ ( github.event_name == 'schedule' || github.event_name == 'workflow_dispatch' || ( github.event_name == 'push' && github.ref_type == 'tag' ) ) && fromJSON('["3.7", "3.8", "3.9", "3.10", "3.11"]') || fromJSON('["3.7", "3.9", "3.11"]') }}
->>>>>>> 6f0482d9
     timeout-minutes: 90
     defaults:
       run:
