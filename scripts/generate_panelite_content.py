--- conflicted
+++ resolved
@@ -89,18 +89,12 @@
     """Raised if a dependency cannot be found"""
 
 def _get_dependencies(nbpath: pathlib.Path):
-<<<<<<< HEAD
     key = str(nbpath).replace("\\", "/").split("examples/")[-1]
     try:
         dependencies = DEPENDENCIES[key]
     except KeyError as ex:
         raise DependencyNotFound(f"Could not find the dependencies for '{key}'. Please add them") from ex
-    dependencies = [repr(d) for d in dependencies if not d in DEPENDENCY_NOT_IMPORTABLE]
-=======
-    key = str(nbpath).split("examples/")[-1]
-    dependencies = DEPENDENCIES.get(key, DEFAULT_DEPENDENCIES)
     dependencies = [repr(d) for d in dependencies if not d in DEPENDENCY_NOT_INSTALLABLE]
->>>>>>> c63eef09
     return dependencies
 
 
