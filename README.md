--- conflicted
+++ resolved
@@ -189,11 +189,6 @@
 
 If your development environment offers embedded Python processes but does not support ipywidgets or Jupyter "comms" (communication channels), you will notice that some or all interactive functionality is missing. Some widgets that operate only in JavaScript will work fine, but others require communication channels between JavaScript and Python. In such cases you can either request ipywidgets or Panel support from the editor or environment, or else use the Editor + Server approach above.
 
-<<<<<<< HEAD
-## Contributing ❤️
-
-Check out the [Contributing Guide](CONTRIBUTING.MD).
-=======
 ## Examples
 
 [![Panel Gallery](https://assets.holoviz.org/panel/readme/gallery.jpg)](https://panel.holoviz.org/gallery/index.html)
@@ -208,10 +203,13 @@
 
 For more detail check out the [HoloViz Community Guide](https://holoviz.org/community.html).
 
+## Contributing ❤️
+
+Check out the [Contributing Guide](CONTRIBUTING.MD).
+
 ## License
 
 Panel is completely free and open-source. It is licensed under the [BSD 3-Clause License](https://opensource.org/licenses/BSD-3-Clause).
->>>>>>> 30862308
 
 ## Sponsors
 
