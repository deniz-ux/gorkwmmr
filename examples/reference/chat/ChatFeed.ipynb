{
 "cells": [
  {
   "cell_type": "code",
   "execution_count": null,
   "metadata": {},
   "outputs": [],
   "source": [
    "import time\n",
    "import panel as pn\n",
    "\n",
    "pn.extension()"
   ]
  },
  {
   "cell_type": "markdown",
   "metadata": {},
   "source": [
    "The `ChatFeed` is a mid-level widget, that lets you manage a list of [`ChatMessage`](ChatMessage.ipynb) items.\n",
    "\n",
    "This widget provides backend methods to:\n",
    "- Send (append) messages to the chat log.\n",
    "- Stream tokens to the latest `ChatMessage` in the chat log.\n",
    "- Execute callbacks when a user sends a message.\n",
    "- Undo a number of sent `ChatMessage` objects.\n",
    "- Clear the chat log of all `ChatMessage` objects.\n",
    "\n",
    "See [`ChatInterface`](ChatInterface.ipynb) for a high-level, *easy to use*, *ChatGPT like* interface.\n",
    "\n",
    "Check out the [panel-chat-examples](https://holoviz-topics.github.io/panel-chat-examples/) docs to see applicable examples related to [LangChain](https://python.langchain.com/docs/get_started/introduction), [OpenAI](https://openai.com/blog/chatgpt), [Mistral](https://www.google.com/url?sa=t&rct=j&q=&esrc=s&source=web&cd=&ved=2ahUKEwjZtP35yvSBAxU00wIHHerUDZAQFnoECBEQAQ&url=https%3A%2F%2Fdocs.mistral.ai%2F&usg=AOvVaw2qpx09O_zOzSksgjBKiJY_&opi=89978449), [Llama](https://ai.meta.com/llama/), etc.\n",
    "\n",
    "![Chat Design Specification](../../assets/ChatDesignSpecification.png)\n",
    "\n",
    "#### Parameters:\n",
    "\n",
    "##### Core\n",
    "\n",
    "* **`value`** (`List[ChatMessage]`): The entries added to the chat feed.\n",
    "* **`renderers`** (List[Callable]): A callable or list of callables that accept the value and return a Panel object to render the value. If a list is provided, will attempt to use the first renderer that does not raise an exception. If None, will attempt to infer the renderer from the value.\n",
    "* **`callback`** (callable): Callback to execute when a user sends a message or when `respond` is called. The signature must include the previous message value `contents`, the previous `user` name, and the component `instance`.\n",
    "\n",
    "##### Styling\n",
    "\n",
    "* **`card_params`** (Dict): Parameters to pass to Card, such as `header`, `header_background`, `header_color`, etc.\n",
    "* **`message_params`** (Dict): Parameters to pass to each ChatMessage, such as `reaction_icons`, `timestamp_format`, `show_avatar`, `show_user`, and `show_timestamp`.\n",
    "\n",
    "##### Other\n",
    "\n",
    "* **`header`** (Any): The header of the chat feed; commonly used for the title. Can be a string, pane, or widget.\n",
    "* **`callback_user`** (str): The default user name to use for the message provided by the callback.\n",
    "* **`callback_avatar`** (str | BinaryIO | pn.pane.ImageBase): The avatar to use for the user. Can be a single character text, an emoji, or anything supported by `pn.pane.Image`. If not set, uses the first character of the name.\n",
    "* **`placeholder_text`** (any): If placeholder is the default LoadingSpinner, the text to display next to it.\n",
    "* **`placeholder_threshold`** (float): Min duration in seconds of buffering before displaying the placeholder. If 0, the placeholder will be disabled. Defaults to 0.2.\n",
    "* **`auto_scroll_limit`** (int): Max pixel distance from the latest object in the Column to activate automatic scrolling upon update. Setting to 0 disables auto-scrolling.\n",
    "* **`scroll_button_threshold`** (int): Min pixel distance from the latest object in the Column to display the scroll button. Setting to 0 disables the scroll button.\n",
    "* **`view_latest`** (bool): Whether to scroll to the latest object on init. If not enabled the view will be on the first object. Defaults to True.\n",
    "\n",
    "#### Methods\n",
    "\n",
    "##### Core\n",
    "\n",
    "* **`send`**: Sends a value and creates a new message in the chat log. If `respond` is `True`, additionally executes the callback, if provided.\n",
    "* **`stream`**: Streams a token and updates the provided message, if provided. Otherwise creates a new message in the chat log, so be sure the returned message is passed back into the method, e.g. `message = chat.stream(token, message=message)`. This method is primarily for outputs that are not generators--notably LangChain. For most cases, use the send method instead.\n",
    "\n",
    "##### Other\n",
    "\n",
    "* **`clear`**: Clears the chat log and returns the entries that were cleared.\n",
    "* **`respond`**: Executes the callback with the latest message in the chat log.\n",
    "* **`undo`**: Removes the last `count` of entries from the chat log and returns them. Default `count` is 1.\n",
    "\n",
    "___"
   ]
  },
  {
   "cell_type": "markdown",
   "metadata": {},
   "source": [
    "`ChatFeed` can be initialized without any arguments."
   ]
  },
  {
   "cell_type": "code",
   "execution_count": null,
   "metadata": {},
   "outputs": [],
   "source": [
    "chat_feed = pn.chat.ChatFeed()\n",
    "chat_feed"
   ]
  },
  {
   "cell_type": "markdown",
   "metadata": {},
   "source": [
    "You can send chat entries with the `send` method."
   ]
  },
  {
   "cell_type": "code",
   "execution_count": null,
   "metadata": {},
   "outputs": [],
   "source": [
    "message = chat_feed.send(\"Hello world!\", user=\"Bot\", avatar=\"B\")"
   ]
  },
  {
   "cell_type": "markdown",
   "metadata": {},
   "source": [
    "The `send` method returns a [`ChatEntry`](ChatEntry.ipynb), which can display any object that Panel can display. You can **interact with chat entries** like any other Panel component. You can find examples in the [`ChatEntry` Reference Notebook](ChatEntry.ipynb)."
   ]
  },
  {
   "cell_type": "code",
   "execution_count": null,
   "metadata": {},
   "outputs": [],
   "source": [
    "message"
   ]
  },
  {
   "cell_type": "markdown",
   "metadata": {},
   "source": [
    "Besides messages of `str` type, the `send` method can also accept `dict`s containing the key `value` and `ChatEntry` objects."
   ]
  },
  {
   "cell_type": "code",
   "execution_count": null,
   "metadata": {},
   "outputs": [],
   "source": [
    "message = chat_feed.send({\"value\": \"Welcome!\", \"user\": \"Bot\", \"avatar\": \"B\"})"
   ]
  },
  {
   "cell_type": "markdown",
   "metadata": {},
   "source": [
    "`avatar` can also accept emojis, paths/URLs to images, and/or file-like objects."
   ]
  },
  {
   "cell_type": "code",
   "execution_count": null,
   "metadata": {},
   "outputs": [],
   "source": [
    "pn.chat.ChatFeed(value=[\n",
    "    pn.chat.ChatMessage(value=\"I'm an emoji!\", avatar=\"🤖\"),\n",
    "    pn.chat.ChatMessage(value=\"I'm an image!\", avatar=\"https://upload.wikimedia.org/wikipedia/commons/6/63/Yumi_UBports.png\"),\n",
    "])"
   ]
  },
  {
   "cell_type": "markdown",
   "metadata": {},
   "source": [
    "Note if you provide both the user/avatar in the `dict` and keyword argument, the keyword argument takes precedence."
   ]
  },
  {
   "cell_type": "code",
   "execution_count": null,
   "metadata": {},
   "outputs": [],
   "source": [
    "message = chat_feed.send({\"value\": \"Overtaken!\", \"user\": \"Bot\"}, user=\"MegaBot\")"
   ]
  },
  {
   "cell_type": "markdown",
   "metadata": {},
   "source": [
    "A `callback` can be attached for a much more interesting `ChatFeed`.\n",
    "\n",
    "The signature must include the latest available message value `contents`, the latest available `user` name, and the chat `instance`."
   ]
  },
  {
   "cell_type": "code",
   "execution_count": null,
   "metadata": {},
   "outputs": [],
   "source": [
    "def echo_message(contents, user, instance):\n",
    "    return f\"Echoing... {contents}\"\n",
    "\n",
    "chat_feed = pn.chat.ChatFeed(callback=echo_message)\n",
    "chat_feed"
   ]
  },
  {
   "cell_type": "code",
   "execution_count": null,
   "metadata": {},
   "outputs": [],
   "source": [
    "message = chat_feed.send(\"Hello!\")"
   ]
  },
  {
   "cell_type": "markdown",
   "metadata": {},
   "source": [
    "Update `callback_user` to change the default name."
   ]
  },
  {
   "cell_type": "code",
   "execution_count": null,
   "metadata": {},
   "outputs": [],
   "source": [
    "chat_feed = pn.chat.ChatFeed(callback=echo_message, callback_user=\"Echo Bot\")\n",
    "chat_feed"
   ]
  },
  {
   "cell_type": "code",
   "execution_count": null,
   "metadata": {},
   "outputs": [],
   "source": [
    "message = chat_feed.send(\"Hey!\")"
   ]
  },
  {
   "cell_type": "markdown",
   "metadata": {},
   "source": [
    "The specified `callback` can also return a `dict` and `ChatEntry` object, which **must contain** a `value` key, and optionally a `user` and a `avatar` key, that overrides the default `callback_user`."
   ]
  },
  {
   "cell_type": "code",
   "execution_count": null,
   "metadata": {},
   "outputs": [],
   "source": [
    "def parrot_message(contents, user, instance):\n",
    "    return {\"value\": f\"No, {contents.lower()}\", \"user\": \"Parrot\", \"avatar\": \"🦜\"}\n",
    "\n",
    "chat_feed = pn.chat.ChatFeed(callback=parrot_message, callback_user=\"Echo Bot\")\n",
    "chat_feed"
   ]
  },
  {
   "cell_type": "code",
   "execution_count": null,
   "metadata": {},
   "outputs": [],
   "source": [
    "message = chat_feed.send(\"Are you a parrot?\")"
   ]
  },
  {
   "cell_type": "markdown",
   "metadata": {},
   "source": [
    "If you do not want the callback to be triggered alongside `send`, set `respond=False`."
   ]
  },
  {
   "cell_type": "code",
   "execution_count": null,
   "metadata": {},
   "outputs": [],
   "source": [
    "message = chat_feed.send(\"Don't parrot this.\", respond=False)"
   ]
  },
  {
   "cell_type": "markdown",
   "metadata": {},
   "source": [
    "You can surface exceptions by setting `callback_exception` to `\"summary\"`.\n",
    "\n",
    "To see the entire traceback, you can set it to `\"verbose\"`."
   ]
  },
  {
   "cell_type": "code",
   "execution_count": null,
   "metadata": {},
   "outputs": [],
   "source": [
    "def bad_callback(contents, user, instance):\n",
    "    return 1 / 0\n",
    "\n",
    "chat_feed = pn.chat.ChatFeed(callback=bad_callback, callback_exception=\"summary\")\n",
    "chat_feed"
   ]
  },
  {
   "cell_type": "code",
   "execution_count": null,
   "metadata": {},
   "outputs": [],
   "source": [
    "chat_feed.send(\"This will fail...\")"
   ]
  },
  {
   "cell_type": "markdown",
   "metadata": {},
   "source": [
    "The `ChatFeed` also support *async* `callback`s.\n",
    "\n",
    "In fact, we recommend using *async* `callback`s whenever possible to keep your app fast and responsive."
   ]
  },
  {
   "cell_type": "code",
   "execution_count": null,
   "metadata": {},
   "outputs": [],
   "source": [
    "import panel as pn\n",
    "import asyncio\n",
    "pn.extension()\n",
    "\n",
    "async def parrot_message(contents, user, instance):\n",
    "    await asyncio.sleep(2.8)\n",
    "    return {\"value\": f\"No, {contents.lower()}\", \"user\": \"Parrot\", \"avatar\": \"🦜\"}\n",
    "\n",
    "chat_feed = pn.chat.ChatFeed(callback=parrot_message, callback_user=\"Echo Bot\")\n",
    "chat_feed"
   ]
  },
  {
   "cell_type": "code",
   "execution_count": null,
   "metadata": {},
   "outputs": [],
   "source": [
    "message = chat_feed.send(\"Are you a parrot?\")"
   ]
  },
  {
   "cell_type": "markdown",
   "metadata": {},
   "source": [
    "The easiest and most optimal way to stream output is through *async generators*.\n",
    "\n",
    "If you're unfamiliar with this term, don't fret!\n",
    "\n",
    "It's simply prefixing your function with `async` and replacing `return` with `yield`."
   ]
  },
  {
   "cell_type": "code",
   "execution_count": null,
   "metadata": {},
   "outputs": [],
   "source": [
    "async def stream_message(contents, user, instance):\n",
    "    message = \"\"\n",
    "    for character in contents:\n",
    "        message += character\n",
    "        yield message\n",
    "\n",
    "chat_feed = pn.chat.ChatFeed(callback=stream_message)\n",
    "chat_feed"
   ]
  },
  {
   "cell_type": "code",
   "execution_count": null,
   "metadata": {},
   "outputs": [],
   "source": [
    "message = chat_feed.send(\"Streaming...\")"
   ]
  },
  {
   "cell_type": "markdown",
   "metadata": {},
   "source": [
    "You can also continuously replace the original message if you do not concatenate the characters."
   ]
  },
  {
   "cell_type": "code",
   "execution_count": null,
   "metadata": {},
   "outputs": [],
   "source": [
    "async def replace_message(contents, user, instance):\n",
    "    for character in contents:\n",
    "        await asyncio.sleep(0.1)\n",
    "        yield character\n",
    "\n",
    "chat_feed = pn.chat.ChatFeed(callback=replace_message)\n",
    "chat_feed"
   ]
  },
  {
   "cell_type": "code",
   "execution_count": null,
   "metadata": {},
   "outputs": [],
   "source": [
    "message = chat_feed.send(\"ABCDEFGHIJKLMNOPQRSTUVWXYZ\")"
   ]
  },
  {
   "cell_type": "markdown",
   "metadata": {},
   "source": [
    "This works extremely well with OpenAI's `create` and `acreate` functions--just be sure that `stream` is set to `True`!\n",
    "\n",
    "```python\n",
    "import openai\n",
    "import panel as pn\n",
    "\n",
    "pn.extension()\n",
    "\n",
    "async def openai_callback(contents, user, instance):\n",
    "    response = await openai.ChatCompletion.acreate(\n",
    "        model=\"gpt-3.5-turbo\",\n",
    "        messages=[{\"role\": \"user\", \"content\": contents}],\n",
    "        stream=True,\n",
    "    )\n",
    "    message = \"\"\n",
    "    async for chunk in response:\n",
    "        message += chunk[\"choices\"][0][\"delta\"].get(\"content\", \"\")\n",
    "        yield message\n",
    "\n",
    "chat_feed = pn.chat.ChatFeed(callback=openai_callback)\n",
    "chat_feed.send(\"Have you heard of HoloViz Panel?\")\n",
    "```\n",
    "\n",
    "![OpenAI ACreate App](https://user-images.githubusercontent.com/42288570/260281672-09da9517-9336-42df-a502-b61530bd89b3.gif)"
   ]
  },
  {
   "cell_type": "markdown",
   "metadata": {},
   "source": [
    "It's also possible to manually trigger the callback with `respond`. This could be useful to achieve a chain of responses from the initial message!"
   ]
  },
  {
   "cell_type": "code",
   "execution_count": null,
   "metadata": {},
   "outputs": [],
   "source": [
    "async def chain_message(contents, user, instance):\n",
    "    await asyncio.sleep(1.8)\n",
    "    if user == \"User\":\n",
    "        yield {\"user\": \"Bot 1\", \"value\": \"Hi User! I'm Bot 1--here to greet you.\"}\n",
    "        instance.respond()\n",
    "    elif user == \"Bot 1\":\n",
    "        yield {\n",
    "            \"user\": \"Bot 2\",\n",
    "            \"value\": \"Hi User; I see that Bot 1 already greeted you; I'm Bot 2.\",\n",
    "        }\n",
    "        instance.respond()\n",
    "    elif user == \"Bot 2\":\n",
    "        yield {\n",
    "            \"user\": \"Bot 3\",\n",
    "            \"value\": \"I'm Bot 3; the last bot that will respond. See ya!\",\n",
    "        }\n",
    "\n",
    "\n",
    "chat_feed = pn.chat.ChatFeed(callback=chain_message)\n",
    "chat_feed"
   ]
  },
  {
   "cell_type": "code",
   "execution_count": null,
   "metadata": {},
   "outputs": [],
   "source": [
    "message = chat_feed.send(\"Hello bots!\")"
   ]
  },
  {
   "cell_type": "markdown",
   "metadata": {},
   "source": [
    "It can be fun to watch bots talking to each other. Beware of the token usage!\n",
    "\n",
    "```python\n",
    "import openai\n",
    "import panel as pn\n",
    "\n",
    "pn.extension()\n",
    "\n",
    "\n",
    "async def openai_self_chat(contents, user, instance):\n",
    "    if user == \"User\" or user == \"ChatBot B\":\n",
    "        user = \"ChatBot A\"\n",
    "        avatar = \"https://upload.wikimedia.org/wikipedia/commons/6/63/Yumi_UBports.png\"\n",
    "    elif user == \"ChatBot A\":\n",
    "        user = \"ChatBot B\"\n",
    "        avatar = \"https://upload.wikimedia.org/wikipedia/commons/thumb/3/36/Outreachy-bot-avatar.svg/193px-Outreachy-bot-avatar.svg.png\"\n",
    "\n",
    "    response = await openai.ChatCompletion.acreate(\n",
    "        model=\"gpt-3.5-turbo\",\n",
    "        messages=[{\"role\": \"user\", \"content\": contents}],\n",
    "        temperature=0,\n",
    "        max_tokens=500,\n",
    "        stream=True,\n",
    "    )\n",
    "    message = \"\"\n",
    "    async for chunk in response:\n",
    "        message += chunk[\"choices\"][0][\"delta\"].get(\"content\", \"\")\n",
    "        yield {\"user\": user, \"value\": message, \"avatar\": avatar}\n",
    "    instance.respond()\n",
    "\n",
    "\n",
    "chat_feed = pn.chat.ChatFeed(callback=openai_self_chat, sizing_mode=\"stretch_width\", height=1000).servable()\n",
    "chat_feed.send(\"What is HoloViz Panel?\")\n",
    "```\n",
    "\n",
    "![OpenAI Bot Conversation](https://user-images.githubusercontent.com/42288570/260283078-de8f56c2-becc-4566-9813-618bfc81f3c2.gif)"
   ]
  },
  {
   "cell_type": "markdown",
   "metadata": {},
   "source": [
    "If a returned object is not a generator (notably LangChain output), it's still possible to stream the output with the `stream` method."
   ]
  },
  {
   "cell_type": "code",
   "execution_count": null,
   "metadata": {},
   "outputs": [],
   "source": [
    "chat_feed = pn.chat.ChatFeed()\n",
    "\n",
    "# creates a new message\n",
    "message = chat_feed.stream(\"Hello\", user=\"Aspiring User\", avatar=\"🤓\")\n",
    "chat_feed"
   ]
  },
  {
   "cell_type": "code",
   "execution_count": null,
   "metadata": {},
   "outputs": [],
   "source": [
    "# streams (appends) to the previous message\n",
    "message = chat_feed.stream(\" World!\", user=\"Aspiring User\", avatar=\"🤓\", message=message)"
   ]
  },
  {
   "cell_type": "markdown",
   "metadata": {},
   "source": [
    "The `stream` method is commonly used with for loops; here, we use `time.sleep`, but if you're using `async`, it's better to use `asyncio.sleep`."
   ]
  },
  {
   "cell_type": "code",
   "execution_count": null,
   "metadata": {},
   "outputs": [],
   "source": [
    "chat_feed = pn.chat.ChatFeed()\n",
    "chat_feed"
   ]
  },
  {
   "cell_type": "code",
   "execution_count": null,
   "metadata": {},
   "outputs": [],
   "source": [
    "message = None\n",
    "for n in \"123456789 abcdefghijklmnopqrstuvxyz\":\n",
    "    time.sleep(0.1)\n",
<<<<<<< HEAD
    "    message = chat_feed.stream(n, message=message)"
=======
    "    entry = chat_feed.stream(n, entry=entry)"
>>>>>>> a66e06a1
   ]
  },
  {
   "cell_type": "markdown",
   "metadata": {},
   "source": [
    "You can pass `ChatEntry` params through `entry_params`."
   ]
  },
  {
   "cell_type": "code",
   "execution_count": null,
   "metadata": {},
   "outputs": [],
   "source": [
    "message_params = dict(\n",
    "    default_avatars={\"System\": \"S\", \"User\": \"👤\"}, reaction_icons={\"like\": \"thumb-up\"}\n",
    ")\n",
    "chat_feed = pn.chat.ChatFeed(message_params=message_params)\n",
    "chat_feed.send(user=\"System\", value=\"This is the System speaking.\")\n",
    "chat_feed.send(user=\"User\", value=\"This is the User speaking.\")\n",
    "chat_feed"
   ]
  },
  {
   "cell_type": "markdown",
   "metadata": {},
   "source": [
    "You can build your own custom chat interface too on top of `ChatFeed`, but remember there's a pre-built [`ChatInterface`](ChatInterface.ipynb)!"
   ]
  },
  {
   "cell_type": "code",
   "execution_count": null,
   "metadata": {
    "tags": []
   },
   "outputs": [],
   "source": [
    "import asyncio\n",
    "import panel as pn\n",
    "from panel.chat import ChatMessage, ChatFeed\n",
    "\n",
    "pn.extension()\n",
    "\n",
    "\n",
    "async def get_response(contents, user, instance):\n",
    "    await asyncio.sleep(0.88)\n",
    "    return {\n",
    "        \"Marc\": \"It is 2\",\n",
    "        \"Andrew\": \"It is 4\",\n",
    "    }.get(user, \"I don't know\")\n",
    "\n",
    "\n",
    "ASSISTANT_AVATAR = (\n",
    "    \"https://upload.wikimedia.org/wikipedia/commons/6/63/Yumi_UBports.png\"\n",
    ")\n",
    "\n",
    "chat_feed = ChatFeed(\n",
    "    value=[ChatMessage(user=\"Assistant\", value=\"Hi There!\", avatar=ASSISTANT_AVATAR)],\n",
    "    callback=get_response,\n",
    "    height=500,\n",
    "    message_params=dict(\n",
    "        default_avatars={\"Assistant\": ASSISTANT_AVATAR},\n",
    "    ),\n",
    ")\n",
    "\n",
    "marc_button = pn.widgets.Button(\n",
    "    name=\"Marc\",\n",
    "    on_click=lambda event: chat_feed.send(\n",
    "        user=\"Marc\", value=\"What is the square root of 4?\", avatar=\"🚴\"\n",
    "    ),\n",
    "    align=\"center\",\n",
    "    disabled=chat_feed.param.disabled,\n",
    ")\n",
    "andrew_button = pn.widgets.Button(\n",
    "    name=\"Andrew\",\n",
    "    on_click=lambda event: chat_feed.send(\n",
    "        user=\"Andrew\", value=\"What is the square root of 4 squared?\", avatar=\"🏊\"\n",
    "    ),\n",
    "    align=\"center\",\n",
    "    disabled=chat_feed.param.disabled,\n",
    ")\n",
    "undo_button = pn.widgets.Button(\n",
    "    name=\"Undo\",\n",
    "    on_click=lambda event: chat_feed.undo(2),\n",
    "    align=\"center\",\n",
    "    disabled=chat_feed.param.disabled,\n",
    ")\n",
    "clear_button = pn.widgets.Button(\n",
    "    name=\"Clear\",\n",
    "    on_click=lambda event: chat_feed.clear(),\n",
    "    align=\"center\",\n",
    "    disabled=chat_feed.param.disabled,\n",
    ")\n",
    "\n",
    "\n",
    "pn.Column(\n",
    "    chat_feed,\n",
    "    pn.layout.Divider(),\n",
    "    pn.Row(\n",
    "        \"Click a button\",\n",
    "        andrew_button,\n",
    "        marc_button,\n",
    "        undo_button,\n",
    "        clear_button,\n",
    "    ),\n",
    ")"
   ]
  },
  {
   "cell_type": "markdown",
   "metadata": {},
   "source": [
    "For an example on `renderers`, see [ChatInterface](ChatInterface.ipynb)."
   ]
  }
 ],
 "metadata": {
  "language_info": {
   "name": "python",
   "pygments_lexer": "ipython3"
  }
 },
 "nbformat": 4,
 "nbformat_minor": 4
}<|MERGE_RESOLUTION|>--- conflicted
+++ resolved
@@ -579,11 +579,7 @@
     "message = None\n",
     "for n in \"123456789 abcdefghijklmnopqrstuvxyz\":\n",
     "    time.sleep(0.1)\n",
-<<<<<<< HEAD
     "    message = chat_feed.stream(n, message=message)"
-=======
-    "    entry = chat_feed.stream(n, entry=entry)"
->>>>>>> a66e06a1
    ]
   },
   {
