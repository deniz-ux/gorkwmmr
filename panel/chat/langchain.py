--- conflicted
+++ resolved
@@ -123,11 +123,7 @@
         self, serialized: Dict[str, Any], input_str: str, *args, **kwargs
     ):
         self._update_active(DEFAULT_AVATARS["tool"], serialized["name"])
-<<<<<<< HEAD
-        self._stream(f"Input: {input_str}")
-=======
         self._stream(f"Tool input: {input_str}")
->>>>>>> d8287cec
         return super().on_tool_start(serialized, input_str, *args, **kwargs)
 
     def on_tool_end(self, output: str, *args, **kwargs):
