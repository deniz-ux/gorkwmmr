--- conflicted
+++ resolved
@@ -231,13 +231,10 @@
 
     def __init__(self, object=None, **params):
         self._exit_stack = ExitStack()
-<<<<<<< HEAD
         self._dist_path = get_dist_path()
         self.chat_copy_icon = ChatCopyIcon(
             visible=False, width=15, height=15, css_classes=["copy-icon"]
         )
-=======
->>>>>>> d4a216eb
         if params.get("timestamp") is None:
             tz = params.get("timestamp_tz")
             if tz is not None:
