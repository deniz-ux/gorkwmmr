--- conflicted
+++ resolved
@@ -1350,7 +1350,7 @@
 
 class ReactiveMetaBase(ParameterizedMetaclass):
 
-    _loaded_extensions: ClassVar[Set[str]] = set()
+    _loaded_extensions: ClassVar[set[str]] = set()
 
     _name_counter: ClassVar[Counter] = Counter()
 
@@ -1362,13 +1362,6 @@
     HTML attributes.
     """
 
-<<<<<<< HEAD
-=======
-    _loaded_extensions: ClassVar[set[str]] = set()
-
-    _name_counter: ClassVar[Counter] = Counter()
-
->>>>>>> e6f658f6
     _script_regex: ClassVar[str] = r"script\([\"|'](.*)[\"|']\)"
 
     def __init__(mcs, name: str, bases: tuple[type, ...], dict_: Mapping[str, Any]):
@@ -1475,9 +1468,9 @@
 
     _extension_name: ClassVar[Optional[str]] = None
 
-    __css__: ClassVar[Optional[List[str]]] = None
-    __javascript__: ClassVar[Optional[List[str]]] = None
-    __javascript_modules__: ClassVar[Optional[List[str]]] = None
+    __css__: ClassVar[Optional[list[str]]] = None
+    __javascript__: ClassVar[Optional[list[str]]] = None
+    __javascript_modules__: ClassVar[Optional[list[str]]] = None
 
     @classmethod
     def _loaded(cls) -> bool:
@@ -1671,13 +1664,6 @@
         r'data\.([^[^\d\W]\w*)[ ]*[\+,\-,\*,\\,%,\*\*,<<,>>,>>>,&,\^,|,\&\&,\|\|,\?\?]*='
     )
 
-<<<<<<< HEAD
-=======
-    __css__: ClassVar[Optional[list[str]]] = None
-    __javascript__: ClassVar[Optional[list[str]]] = None
-    __javascript_modules__: ClassVar[Optional[list[str]]] = None
-
->>>>>>> e6f658f6
     __abstract = True
 
     def __init__(self, **params):
@@ -1730,9 +1716,6 @@
     ) -> dict[str, list[Model]]:
         return children
 
-<<<<<<< HEAD
-    def _init_params(self) -> Dict[str, Any]:
-=======
     def _process_param_change(self, params):
         props = super()._process_param_change(params)
         if 'stylesheets' in params:
@@ -1748,7 +1731,6 @@
         return props
 
     def _init_params(self) -> dict[str, Any]:
->>>>>>> e6f658f6
         ignored = list(Reactive.param)
         for child in self._parser.children.values():
             if self._child_config.get(child) != 'literal':
@@ -1865,13 +1847,7 @@
         self._panes = internal_panes
         return self._process_children(doc, root, model, comm, new_models)
 
-<<<<<<< HEAD
-    def _get_template(self) -> Tuple[str, List[str], Mapping[str, List[Tuple[str, List[str], str]]]]:
-=======
     def _get_template(self) -> tuple[str, list[str], Mapping[str, list[tuple[str, list[str], str]]]]:
-        import jinja2
-
->>>>>>> e6f658f6
         # Replace loop variables with indexed child parameter e.g.:
         #   {% for obj in objects %}
         #     ${obj}
