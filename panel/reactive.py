--- conflicted
+++ resolved
@@ -542,8 +542,6 @@
         self._async_refs = {}
         params, refs = self._extract_refs(params, refs)
         super().__init__(**params)
-        if 'object' in params:
-            print(self.object)
         self._refs = refs
         self._setup_refs(refs)
 
@@ -584,7 +582,7 @@
             )
 
     def _extract_refs(self, params, refs):
-        processed, out_refs = {}, {}
+        processed, _ = {}, {}
         params['refs'] = refs
         for pname, value in params.items():
             if pname != 'refs' and (pname not in self.param or pname in self._ignored_refs):
@@ -607,19 +605,9 @@
             # objects with dependencies
             ref, value = self._resolve_ref(pname, value)
             if ref is not None:
-                out_refs[pname] = ref
-<<<<<<< HEAD
-            if pname == 'refs' and value is not None:
-                processed.update(value)
-            elif value is not None:
-=======
-            if pname == 'refs':
-                if value is not None:
-                    processed.update(value)
-            else:
->>>>>>> 47d02eb7
-                processed[pname] = value
-        return processed, out_refs
+                refs[pname] = ref
+            processed[pname] = value
+        return processed, refs
 
     async def _async_ref(self, pname, awaitable):
         if pname in self._async_refs:
