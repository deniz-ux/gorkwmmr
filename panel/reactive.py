--- conflicted
+++ resolved
@@ -42,12 +42,8 @@
     DOMEvent, ReactiveHTML as _BkReactiveHTML, ReactiveHTMLParser,
 )
 from .util import (
-<<<<<<< HEAD
-    classproperty, edit_readonly, escape, eval_function, extract_dependencies,
-=======
     BOKEH_JS_NAT, classproperty, edit_readonly, escape, eval_function,
->>>>>>> 96b624af
-    updating,
+    extract_dependencies, updating,
 )
 from .viewable import Layoutable, Renderable, Viewable
 
