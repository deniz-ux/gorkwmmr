import os

import param

from bokeh.models import (
    Div, Slider, Select, RangeSlider as BkRangeSlider, MultiSelect,
    Row as BkRow, CheckboxGroup, Toggle, Button, TextInput as
    BkTextInput,Tabs as BkTabs, Column as BkColumn, TextInput,
    AutocompleteInput as BkAutocompleteInput,
)
from panel.pane import Pane, PaneBase, Matplotlib, Bokeh, HTML
from panel.layout import Tabs, Row
from panel.param import Param, ParamMethod, ParamFunction, JSONInit
from panel.widgets import AutocompleteInput, LiteralInput, NumberInput, RangeSlider
from panel.tests.util import mpl_available, mpl_figure


def test_instantiate_from_class():

    class Test(param.Parameterized):

        a = param.Number()

    assert isinstance(Pane(Test), Param)


def test_instantiate_from_parameter():

    class Test(param.Parameterized):

        a = param.Number()

    assert isinstance(Pane(Test.param.a), Param)


def test_instantiate_from_parameters():

    class Test(param.Parameterized):

        a = param.Number()

    assert isinstance(Pane(Test.param), Param)


def test_instantiate_from_instance():

    class Test(param.Parameterized):

        a = param.Number()

    assert isinstance(Pane(Test()), Param)


def test_instantiate_from_parameter_on_instance():

    class Test(param.Parameterized):

        a = param.Number()

    assert isinstance(Pane(Test().param.a), Param)


def test_instantiate_from_parameters_on_instance():

    class Test(param.Parameterized):

        a = param.Number()

    assert isinstance(Pane(Test().param), Param)


def test_param_pane_repr(document, comm):

    class Test(param.Parameterized):
        pass

    assert repr(Pane(Test())) == 'Param(Test)'


def test_param_pane_repr_with_params(document, comm):

    class Test(param.Parameterized):
        a = param.Number()
        b = param.Number()

    assert repr(Pane(Test(), parameters=['a'])) == "Param(Test, parameters=['a'])"

    # With a defined name.
    test_pane = Pane(Test(), parameters=['a'], name='Another')
    assert repr(test_pane) == "Param(Test, name='Another', parameters=['a'])"


def test_get_root(document, comm):

    class Test(param.Parameterized):
        pass

    test = Test()
    test_pane = Pane(test)
    model = test_pane.get_root(document, comm=comm)

    assert isinstance(model, BkColumn)
    assert len(model.children) == 1

    div = model.children[0]
    assert isinstance(div, Div)
    assert div.text == '<b>'+test.name[:-5]+'</b>'


def test_single_param(document, comm):

    class Test(param.Parameterized):
        a = param.Parameter(default=0)

    test = Test()
    test_pane = Pane(test.param.a)
    model = test_pane.get_root(document, comm=comm)

    assert isinstance(model, BkColumn)
    assert len(model.children) == 1

    widget = model.children[0]
    assert isinstance(widget, TextInput)
    assert widget.value == '0'


def test_get_root_tabs(document, comm):

    class Test(param.Parameterized):
        pass

    test = Test()
    test_pane = Pane(test, expand_layout=Tabs)
    model = test_pane.get_root(document, comm=comm)

    assert isinstance(model, BkTabs)
    assert len(model.tabs) == 1

    box = model.tabs[0].child
    assert isinstance(box, BkColumn)
    assert len(box.children) == 0


def test_number_param(document, comm):
    class Test(param.Parameterized):
        a = param.Number(default=1.2, bounds=(0, 5))

    test = Test()
    test_pane = Pane(test)
    model = test_pane.get_root(document, comm=comm)

    slider = model.children[1]
    assert isinstance(slider, Slider)
    assert slider.value == 1.2
    assert slider.start == 0
    assert slider.end == 5
    assert slider.step == 0.1
    assert slider.disabled == False

    # Check changing param value updates widget
    test.a = 3.3
    assert slider.value == 3.3

    # Check changing param attribute updates widget
    a_param = test.param['a']
    a_param.bounds = (0.1, 5.5)
    assert slider.start == 0.1
    assert slider.end == 5.5

    a_param.constant = True
    assert slider.disabled == True

    # Ensure cleanup works
    test_pane._cleanup(model)
    a_param.constant = False
    a_param.bounds = (-0.1, 3.8)
    test.a = 0.5
    assert slider.value == 3.3
    assert slider.start == 0.1
    assert slider.end == 5.5
    assert slider.disabled == True


def test_boolean_param(document, comm):
    class Test(param.Parameterized):
        a = param.Boolean(default=False)

    test = Test()
    test_pane = Pane(test)
    model = test_pane.get_root(document, comm=comm)

    checkbox = model.children[1]
    assert isinstance(checkbox, CheckboxGroup)
    assert checkbox.labels == ['A']
    assert checkbox.active == []
    assert checkbox.disabled == False

    # Check changing param value updates widget
    test.a = True
    assert checkbox.active == [0]

    # Check changing param attribute updates widget
    a_param = test.param['a']
    a_param.constant = True
    assert checkbox.disabled == True

    # Ensure cleanup works
    test_pane._cleanup(model)
    a_param.constant = False
    test.a = False
    assert checkbox.active == [0]
    assert checkbox.disabled == True


def test_range_param(document, comm):
    class Test(param.Parameterized):
        a = param.Range(default=(0.1, 0.5), bounds=(0, 1.1))

    test = Test()
    test_pane = Pane(test)
    model = test_pane.get_root(document, comm=comm)

    widget = model.children[1]
    assert isinstance(widget, BkRangeSlider)
    assert widget.start == 0
    assert widget.end == 1.1
    assert widget.value == (0.1, 0.5)

    # Check changing param value updates widget
    test.a = (0.2, 0.4)
    assert widget.value == (0.2, 0.4)

    # Check changing param attribute updates widget
    a_param = test.param['a']
    a_param.bounds = (0.1, 0.6)
    assert widget.start == 0.1
    assert widget.end == 0.6
    a_param.constant = True
    assert widget.disabled == True

    # Ensure cleanup works
    test_pane._cleanup(model)
    a_param.constant = False
    a_param.bounds = (-1, 1)
    test.a = (0.05, 0.2)
    assert widget.value == (0.2, 0.4)
    assert widget.start == 0.1
    assert widget.end == 0.6
    assert widget.disabled == True


def test_integer_param(document, comm):
    class Test(param.Parameterized):
        a = param.Integer(default=2, bounds=(0, 5))

    test = Test()
    test_pane = Pane(test)
    model = test_pane.get_root(document, comm=comm)

    slider = model.children[1]
    assert isinstance(slider, Slider)
    assert slider.value == 2
    assert slider.start == 0
    assert slider.end == 5
    assert slider.step == 1
    assert slider.disabled == False

    # Check changing param value updates widget
    test.a = 3
    assert slider.value == 3

    # Check changing param attribute updates widget
    a_param = test.param['a']
    a_param.bounds = (1, 6)
    assert slider.start == 1
    assert slider.end == 6

    a_param.constant = True
    assert slider.disabled == True

    # Ensure cleanup works
    test_pane._cleanup(model)
    a_param.constant = False
    a_param.bounds = (-1, 7)
    test.a = 1
    assert slider.value == 3
    assert slider.start == 1
    assert slider.end == 6
    assert slider.disabled == True


def test_object_selector_param(document, comm):
    class Test(param.Parameterized):
        a = param.ObjectSelector(default='b', objects=[1, 'b', 'c'])

    test = Test()
    test_pane = Pane(test)
    model = test_pane.get_root(document, comm=comm)

    select = model.children[1]
    assert isinstance(select, Select)
    assert select.options == [('1','1'), ('b','b'), ('c','c')]
    assert select.value == 'b'
    assert select.disabled == False

    # Check changing param value updates widget
    test.a = 1
    assert select.value == '1'

    # Check changing param attribute updates widget
    a_param = test.param['a']
    a_param.objects = ['c', 'd', 1]
    assert select.options == [('c','c'), ('d','d'), ('1','1')]

    a_param.constant = True
    assert select.disabled == True

    # Ensure cleanup works
    test_pane._cleanup(model)
    a_param.constant = False
    a_param.objects = [1, 'c', 'd']
    test.a = 'd'
    assert select.value == '1'
    assert select.options == [('c','c'), ('d','d'), ('1','1')]
    assert select.disabled == True


def test_list_selector_param(document, comm):
    class Test(param.Parameterized):
        a = param.ListSelector(default=['b', 1], objects=[1, 'b', 'c'])

    test = Test()
    test_pane = Pane(test)
    model = test_pane.get_root(document, comm=comm)

    slider = model.children[1]
    assert isinstance(slider, MultiSelect)
    assert slider.options == ['1', 'b', 'c']
    assert slider.value == ['b', '1']
    assert slider.disabled == False

    # Check changing param value updates widget
    test.a = ['c', 1]
    assert slider.value == ['c', '1']

    # Check changing param attribute updates widget
    a_param = test.param['a']
    a_param.objects = ['c', 'd', 1]
    assert slider.options == ['c', 'd', '1']

    a_param.constant = True
    assert slider.disabled == True

    # Ensure cleanup works
    test_pane._cleanup(model)
    a_param.constant = False
    a_param.objects = [1, 'c', 'd']
    test.a = ['d']
    assert slider.value == ['c', '1']
    assert slider.options == ['c', 'd', '1']
    assert slider.disabled == True


def test_action_param(document, comm):
    class Test(param.Parameterized):
        a = param.Action(lambda x: setattr(x, 'b', 2))
        b = param.Number(default=1)

    test = Test()
    test_pane = Pane(test)
    model = test_pane.get_root(document, comm=comm)

    button = model.children[1]
    assert isinstance(button, Button)

    # Check that the action is actually executed
    pn_button = test_pane.layout[1]
    pn_button.clicks = 1

    assert test.b == 2


def test_explicit_params(document, comm):
    class Test(param.Parameterized):
        a = param.Boolean(default=False)
        b = param.Integer(default=1)

    test = Test()
    test_pane = Pane(test, parameters=['a'])
    model = test_pane.get_root(document, comm=comm)

    assert len(model.children) == 2
    assert isinstance(model.children[1], CheckboxGroup)


def test_param_precedence(document, comm):
    class Test(param.Parameterized):
        a = param.Number(default=1.2, bounds=(0, 5))

    test = Test()
    test_pane = Pane(test)

    # Check changing precedence attribute hides and shows widget
    a_param = test.param['a']
    a_param.precedence = -1
    assert test_pane._widgets['a'] not in test_pane._widget_box.objects

    a_param.precedence = 1
    assert test_pane._widgets['a'] in test_pane._widget_box.objects

    a_param.precedence = None
    assert test_pane._widgets['a'] in test_pane._widget_box.objects


def test_hide_constant(document, comm):
    class Test(param.Parameterized):
        a = param.Number(default=1.2, bounds=(0, 5), constant=True)

    test = Test()
    test_pane = Pane(test, parameters=['a'], hide_constant=True)
    model = test_pane.get_root(document, comm=comm)

    slider = model.children[1]
    assert not slider.visible

    test.param.a.constant = False

    assert slider.visible


def test_param_label(document, comm):
    class Test(param.Parameterized):
        a = param.Number(default=1.2, bounds=(0, 5), label='A')
        b = param.Action(label='B')

    test = Test()
    test_pane = Pane(test)

    # Check updating label changes widget name
    a_param = test.param['a']
    a_param.label = 'B'
    assert test_pane._widgets['a'].name == 'B'

    b_param = test.param['b']
    b_param.label = 'C'
    assert test_pane._widgets['b'].name == 'C'


def test_param_precedence_ordering(document, comm):
    class Test(param.Parameterized):
        a = param.Number(default=1.2, bounds=(0, 5), precedence=-1)
        b = param.Boolean(default=True, precedence=1)

    test = Test()
    test_pane = Pane(test)

    # Check changing precedence attribute hides and shows widget
    a_param = test.param['a']
    a_param.precedence = 2
    assert test_pane._widget_box.objects == [test_pane._widgets[w] for w in ('_title', 'b', 'a')]

    a_param.precedence = 1
    assert test_pane._widget_box.objects == [test_pane._widgets[w] for w in ('_title', 'a', 'b')]


def test_param_step(document, comm):
    class Test(param.Parameterized):
        a = param.Number(default=1.2, bounds=(0, 5), step=0.1)

    test = Test()
    test_pane = Pane(test)
    assert test_pane._widgets['a'].step == 0.1

    a_param = test.param['a']
    a_param.step = 0.25
    assert test_pane._widgets['a'].step == 0.25


def test_replace_param_object(document, comm):
    class Test(param.Parameterized):
        a = param.Number(bounds=(0, 10))

    pane = Param()

    model = pane.get_root(document, comm=comm)

    assert model.children == []

    pane.object = Test()

    assert len(model.children) == 2
    title, widget = model.children

    assert isinstance(title, Div)
    assert title.text == '<b>Test</b>'

    assert isinstance(widget, Slider)
    assert widget.start == 0
    assert widget.end == 10

    # Check when object is from parameters
    pane.object = Test().param

    assert len(model.children) == 2
    title, widget = model.children

    assert isinstance(title, Div)
    assert title.text == '<b>Test</b>'

    assert isinstance(widget, Slider)
    assert widget.start == 0
    assert widget.end == 10

    # Check when object is None
    pane.object = None

    assert len(model.children) == 0


def test_set_name(document, comm):
    class Test(param.Parameterized):
        a = param.Number(bounds=(0, 10))
        b = param.String(default='A')

    pane = Param(Test(), name='First')

    model = pane.get_root(document, comm=comm)

    assert len(model.children) == 3
    title, slider, text = model.children
    assert isinstance(title, Div)
    # Check setting name displays in as a title
    assert title.text == '<b>First</b>'
    assert isinstance(slider, Slider)
    assert isinstance(text, TextInput)

    pane.name = 'Second'

    assert len(model.children) == 3
    title, _, _ = model.children
    assert isinstance(title, Div)
    # Check the title updates with name
    assert title.text == '<b>Second</b>'


def test_set_parameters(document, comm):
    class Test(param.Parameterized):
        a = param.Number(bounds=(0, 10))
        b = param.String(default='A')

    pane = Param(Test())

    model = pane.get_root(document, comm=comm)

    assert len(model.children) == 3
    title, slider, text = model.children
    assert isinstance(title, Div)
    assert isinstance(slider, Slider)
    assert isinstance(text, TextInput)

    pane.parameters = ['b']

    assert len(model.children) == 2
    title, text = model.children
    assert isinstance(title, Div)
    assert isinstance(text, TextInput)


def test_trigger_parameters(document, comm):
    class Test(param.Parameterized):
        a = param.ListSelector(objects=[1,2,3,4], default=list())

    t = Test()
    t.a.append(4)

    pane = Param(t.param.a)

    t.a.append(1)
    t.param.trigger('a')

    assert pane[0].value == [4, 1]


def test_set_display_threshold(document, comm):
    class Test(param.Parameterized):
        a = param.Number(bounds=(0, 10), precedence=1)
        b = param.String(default='A', precedence=2)

    pane = Param(Test())

    model = pane.get_root(document, comm=comm)

    assert len(model.children) == 3
    title, slider, text = model.children
    assert isinstance(title, Div)
    assert isinstance(slider, Slider)
    assert isinstance(text, TextInput)

    pane.display_threshold = 1.5

    assert len(model.children) == 2
    title, text = model.children
    assert isinstance(title, Div)
    assert isinstance(text, TextInput)


def test_set_widgets(document, comm):
    class Test(param.Parameterized):
        a = param.Number(default=1, bounds=(0, 10), precedence=1)
        b = param.String(default='A', precedence=2)

    pane = Param(Test())

    model = pane.get_root(document, comm=comm)

    assert len(model.children) == 3
    title, slider, text = model.children
    assert isinstance(title, Div)
    assert isinstance(slider, Slider)
    assert isinstance(text, TextInput)

    pane.widgets = {'a': LiteralInput(value=1, type=(float, int))}

    assert len(model.children) == 3
    title, number, text = model.children
    assert isinstance(title, Div)
    assert isinstance(number, TextInput)
    assert isinstance(text, TextInput)

    pane.widgets = {'a': {'height':100}}

    assert len(model.children) == 3
    title, number, text = model.children
    assert isinstance(title, Div)
    assert isinstance(number, Slider)
    assert number.height == 100
    assert isinstance(text, TextInput)

    pane.widgets = {'a': {'type': LiteralInput, 'height':100}}

    assert len(model.children) == 3
    title, number, text = model.children
    assert isinstance(title, Div)
    assert isinstance(number, TextInput)
    assert number.height == 100
    assert isinstance(text, TextInput)


def test_set_widgets_throttled(document, comm):
    class Test(param.Parameterized):
        a = param.Number(default=0, bounds=(0, 10), precedence=1)

    test = Test()
    pane = Param(test)
    model = pane.get_root(document, comm=comm)

    pane.widgets = {"a": {"throttled": False}}
    assert len(model.children) == 2
    _, number = model.children

    number.value = 1
    assert number.value == 1
    assert number.value_throttled != 1
    assert test.a == 1

    test.a = 2
    assert number.value == 2
    assert number.value_throttled != 2
    assert test.a == 2

    # By setting throttled to true,
    # `test.a` is linked to `number.value_throttled`
    # instead of `number.value`.
    pane.widgets = {"a": {"throttled": True}}
    assert len(model.children) == 2
    _, number = model.children

    pane._widgets['a']._process_events({'value_throttled': 3})
    assert number.value != 3
    assert test.a == 3

    pane._widgets['a']._process_events({'value': 4})
    assert test.a == 3
    assert number.value == 4


def test_set_show_name(document, comm):
    class Test(param.Parameterized):
        a = param.Number(bounds=(0, 10))

    pane = Param(Test())

    model = pane.get_root(document, comm=comm)

    assert len(model.children) == 2
    title, widget = model.children
    assert isinstance(title, Div)
    assert isinstance(widget, Slider)

    pane.show_name = False

    assert len(model.children) == 1
    assert isinstance(model.children[0], Slider)


def test_set_show_labels(document, comm):
    class Test(param.Parameterized):
        a = param.Number(bounds=(0, 10))

    pane = Param(Test())

    model = pane.get_root(document, comm=comm)

    assert len(model.children) == 2
    title, widget = model.children
    assert isinstance(title, Div)
    assert isinstance(widget, Slider)
    assert widget.title == 'A'

    pane.show_labels = False

    assert len(model.children) == 2
    assert isinstance(model.children[1], Slider)
    assert model.children[1].title == ''


def test_expand_param_subobject(document, comm):
    class Test(param.Parameterized):
        a = param.Parameter()

    test = Test(a=Test(name='Nested'))
    test_pane = Pane(test)
    model = test_pane.get_root(document, comm=comm)

    toggle = model.children[1].children[1]
    assert isinstance(toggle, Toggle)

    # Expand subpane
    test_pane._widgets['a'][1].value = True
    assert len(model.children) == 3
    _, _, subpanel = test_pane.layout.objects
    col = model.children[2]
    assert isinstance(col, BkColumn)
    assert isinstance(col, BkColumn)
    assert len(col.children) == 2
    div, widget = col.children
    assert div.text == '<b>Nested</b>'
    assert isinstance(widget, BkTextInput)

    # Collapse subpanel
    test_pane._widgets['a'][1].value = False
    assert len(model.children) == 2


def test_switch_param_subobject(document, comm):
    class Test(param.Parameterized):
        a = param.ObjectSelector()

    o1 = Test(name='Subobject 1')
    o2 = Test(name='Subobject 2')
    Test.param['a'].objects = [o1, o2, 3]
    test = Test(a=o1, name='Nested')
    test_pane = Pane(test)
    model = test_pane.get_root(document, comm=comm)

    toggle = model.children[1].children[1]
    assert isinstance(toggle, Toggle)

    # Expand subpane
    test_pane._widgets['a'][1].value = True
    assert len(model.children) == 3
    _, _, subpanel = test_pane.layout.objects
    col = model.children[2]
    assert isinstance(col, BkColumn)
    assert len(col.children) == 2
    div, row = col.children
    assert div.text == '<b>Subobject 1</b>'
    assert isinstance(row.children[0], Select)

    # Switch subobject
    test_pane._widgets['a'][0].value = o2
    _, _, subpanel = test_pane.layout.objects
    col = model.children[2]
    assert isinstance(col, BkColumn)
    assert len(col.children) == 2
    div, row = col.children
    assert div.text == '<b>Subobject 2</b>'
    assert isinstance(row.children[0], Select)

    # Collapse subpanel
    test_pane._widgets['a'][1].value = False
    assert len(model.children) == 2
    assert subpanel._models == {}



def test_expand_param_subobject_into_row(document, comm):
    class Test(param.Parameterized):
        a = param.Parameter()

    test = Test(a=Test(name='Nested'))
    row = Row()
    test_pane = Pane(test, expand_layout=row)
    layout = Row(test_pane, row)
    model = layout.get_root(document, comm=comm)

    toggle = model.children[0].children[1].children[1]
    assert isinstance(toggle, Toggle)

    # Expand subpane
    test_pane._widgets['a'][1].value = True
    assert len(model.children) == 2
    subpanel = row.objects[0]
    row = model.children[1]
    assert isinstance(row, BkRow)
    assert len(row.children) == 1
    box = row.children[0]
    assert isinstance(box, BkColumn)
    assert len(box.children) == 2
    div, widget = box.children
    assert div.text == '<b>Nested</b>'
    assert isinstance(widget, BkTextInput)

    # Collapse subpanel
    test_pane._widgets['a'][1].value = False
    assert len(row.children) == 0
    assert subpanel._models == {}


def test_expand_param_subobject_expand(document, comm):
    class Test(param.Parameterized):
        a = param.Parameter()

    test = Test(a=Test(name='Nested'))
    test_pane = Pane(test, expand=True, expand_button=True)
    model = test_pane.get_root(document, comm=comm)

    toggle = model.children[1].children[1]
    assert isinstance(toggle, Toggle)

    # Expand subpane
    assert len(model.children) == 3
    _, _, subpanel = test_pane.layout.objects
    col = model.children[2]
    assert isinstance(col, BkColumn)
    assert len(col.children) == 2
    div, widget = col.children
    assert div.text == '<b>Nested</b>'
    assert isinstance(widget, BkTextInput)

    # Collapse subpanel
    test_pane._widgets['a'][1].value = False
    assert len(model.children) == 2
    assert subpanel._models == {}


def test_param_subobject_expand_no_toggle(document, comm):
    class Test(param.Parameterized):
        a = param.Parameter()

    test = Test(a=Test(name='Nested'))
    test_pane = Pane(test, expand=True,
                     expand_button=False)
    model = test_pane.get_root(document, comm=comm)

    # Assert no toggle was added
    assert len(model.children) == 3

    # Expand subpane
    _, _, subpanel = test_pane.layout.objects
    div, widget = model.children[2].children
    assert div.text == '<b>Nested</b>'
    assert isinstance(widget, BkTextInput)


def test_expand_param_subobject_tabs(document, comm):
    class Test(param.Parameterized):
        abc = param.Parameter()

    test = Test(abc=Test(name='Nested'), name='A')
    test_pane = Pane(test, expand_layout=Tabs)
    model = test_pane.get_root(document, comm=comm)

    toggle = model.tabs[0].child.children[0].children[1]
    assert isinstance(toggle, Toggle)

    # Expand subpanel
    test_pane._widgets['abc'][1].value = True
    assert len(model.tabs) == 2
    _, subpanel = test_pane.layout.objects
    subtabs = model.tabs[1].child
    assert model.tabs[1].title == 'Abc'
    assert isinstance(subtabs, BkTabs)
    assert len(subtabs.tabs) == 1
    assert subtabs.tabs[0].title == 'Nested'

    box = subtabs.tabs[0].child
    assert isinstance(box, BkColumn)
    assert len(box.children) == 1
    widget = box.children[0]
    assert isinstance(widget, BkTextInput)

    # Collapse subpanel
    test_pane._widgets['abc'][1].value = False
    assert len(model.tabs) == 1


def test_param_js_callbacks(document, comm):
    class JsButton(param.Parameterized):
        param_btn = param.Action(lambda self: print('Action Python Response'), label='Action')

    param_button = Param(JsButton())
    code = "console.log('Action button clicked')"
    param_button[1].js_on_click(code=code)

    model = param_button.get_root(document, comm=comm)

    button = model.children[1]
    assert len(button.js_event_callbacks) == 1
    callbacks = button.js_event_callbacks
    assert 'button_click' in callbacks
    assert len(callbacks['button_click']) == 1
    assert code in callbacks['button_click'][0].code


class View(param.Parameterized):

    a = param.Integer(default=0)

    b = param.Parameter()

    @param.depends('a')
    def view(self):
        return Div(text='%d' % self.a)

    @param.depends('b.param')
    def subobject_view(self):
        return Div(text='%d' % self.b.a)

    @param.depends('a')
    def mpl_view(self):
        return mpl_figure()

    @param.depends('a')
    def mixed_view(self):
        return self.view() if (self.a % 2) else self.mpl_view()


def test_get_param_function_pane_type():
    test = View()

    def view(a):
        return Div(text='%d' % a)

    assert PaneBase.get_pane_type(view) is not ParamFunction
    assert PaneBase.get_pane_type(param.depends(test.param.a)(view)) is ParamFunction


def test_param_function_pane(document, comm):
    test = View()

    @param.depends(test.param.a)
    def view(a):
        return Div(text='%d' % a)

    pane = Pane(view)
    inner_pane = pane._pane
    assert isinstance(inner_pane, Bokeh)

    # Create pane
    row = pane.get_root(document, comm=comm)
    assert isinstance(row, BkRow)
    assert len(row.children) == 1
    model = row.children[0]
    assert pane._models[row.ref['id']][0] is row
    assert isinstance(model, Div)
    assert model.text == '0'

    # Update pane
    test.a = 5
    new_model = row.children[0]
    assert inner_pane is pane._pane
    assert new_model.text == '5'
    assert pane._models[row.ref['id']][0] is row

    # Cleanup pane
    pane._cleanup(row)
    assert pane._models == {}
    assert inner_pane._models == {}


def test_param_function_pane_update(document, comm):
    test = View()

    objs = {
        0: HTML("012"),
        1: HTML("123")
    }

    @param.depends(test.param.a)
    def view(a):
        return objs[a]

    pane = Pane(view)
    inner_pane = pane._pane
    assert inner_pane is not objs[0]
    assert inner_pane.object is objs[0].object
    assert pane._internal

    test.a = 1

    assert pane._pane is inner_pane
    assert pane._internal

    objs[0].param.watch(print, ['object'])

    test.a = 0

    assert pane._pane is not inner_pane
    assert not pane._internal


def test_get_param_method_pane_type():
    assert PaneBase.get_pane_type(View().view) is ParamMethod


def test_param_method_pane(document, comm):
    test = View()
    pane = Pane(test.view)
    inner_pane = pane._pane
    assert isinstance(inner_pane, Bokeh)

    # Create pane
    row = pane.get_root(document, comm=comm)
    assert isinstance(row, BkRow)
    assert len(row.children) == 1
    model = row.children[0]
    assert pane._models[row.ref['id']][0] is row
    assert isinstance(model, Div)
    assert model.text == '0'

    # Update pane
    test.a = 5
    new_model = row.children[0]
    assert inner_pane is pane._pane
    assert new_model.text == '5'
    assert pane._models[row.ref['id']][0] is row

    # Cleanup pane
    pane._cleanup(row)
    assert pane._models == {}
    assert inner_pane._models == {}


def test_param_method_pane_subobject(document, comm):
    subobject = View(name='Nested', a=42)
    test = View(b=subobject)
    pane = Pane(test.subobject_view)
    inner_pane = pane._pane
    assert isinstance(inner_pane, Bokeh)

    # Create pane
    row = pane.get_root(document, comm=comm)
    assert isinstance(row, BkRow)
    assert len(row.children) == 1
    model = row.children[0]
    assert isinstance(model, Div)
    assert model.text == '42'

    # Ensure that subobject is being watched
    watchers = pane._callbacks
    assert any(w.inst is subobject for w in watchers)
    assert pane._models[row.ref['id']][0] is row

    # Ensure that switching the subobject triggers update in watchers
    new_subobject = View(name='Nested', a=42)
    test.b = new_subobject
    assert pane._models[row.ref['id']][0] is row
    watchers = pane._callbacks
    assert not any(w.inst is subobject for w in watchers)
    assert any(w.inst is new_subobject for w in watchers)

    # Cleanup pane
    pane._cleanup(row)
    assert pane._models == {}
    assert inner_pane._models == {}


@mpl_available
def test_param_method_pane_mpl(document, comm):
    test = View()
    pane = Pane(test.mpl_view)
    inner_pane = pane._pane
    assert isinstance(inner_pane, Matplotlib)

    # Create pane
    row = pane.get_root(document, comm=comm)
    assert isinstance(row, BkRow)
    assert len(row.children) == 1
    model = row.children[0]
    assert pane._models[row.ref['id']][0] is row
    text = model.text

    # Update pane
    test.a = 5
    new_model = row.children[0]
    assert inner_pane is pane._pane
    assert new_model is model
    assert new_model.text != text
    assert pane._models[row.ref['id']][0] is row

    # Cleanup pane
    pane._cleanup(row)
    assert pane._models == {}
    assert inner_pane._models == {}


@mpl_available
def test_param_method_pane_changing_type(document, comm):
    test = View()
    pane = Pane(test.mixed_view)
    inner_pane = pane._pane
    assert isinstance(inner_pane, Matplotlib)

    # Create pane
    row = pane.get_root(document, comm=comm)
    assert isinstance(row, BkRow)
    assert len(row.children) == 1
    model = row.children[0]
    text = model.text
    assert text.startswith('&lt;img src=')

    # Update pane
    test.a = 5
    new_model = row.children[0]
    new_pane = pane._pane
    assert isinstance(new_pane, Bokeh)
    assert isinstance(new_model, Div)
    assert new_model.text != text

    # Cleanup pane
    new_pane._cleanup(row)
    assert new_pane._models == {}


def test_jsoninit_class_from_env_var():
    os.environ['PARAM_JSON_INIT'] = '{"a": 1}'

    json_init = JSONInit()

    class Test(param.Parameterized):
        a = param.Integer()

    json_init(Test)

    assert Test.a == 1
    del os.environ['PARAM_JSON_INIT']


def test_jsoninit_instance_from_env_var():
    os.environ['PARAM_JSON_INIT'] = '{"a": 2}'

    json_init = JSONInit()

    class Test(param.Parameterized):
        a = param.Integer()

    test = Test()
    json_init(test)

    assert test.a == 2
    del os.environ['PARAM_JSON_INIT']

def test_change_object_and_keep_parameters():
    """Test that https://github.com/holoviz/panel/issues/1581 is solved"""
    # Given
    class TextModel(param.Parameterized):
        text = param.String()
        param2 = param.String()

    class TextView(param.Parameterized):
        text = param.ClassSelector(class_=TextModel)
        text_pane = param.Parameter()

        def __init__(self, **params):
            params["text"] = TextModel(text="Original Text")
            super().__init__(**params)

            self.text_pane = Param(
                self.text, parameters=["text"]
            )

        @param.depends("text", watch=True)
        def _update_text_pane(self, *_):
            self.text_pane.object = self.text

    view = TextView()
    assert view.text_pane.parameters==["text"]

    # When
    view.text = TextModel(text="New TextModel")
    # Then
    assert view.text_pane.parameters==["text"]


def test_rerender_bounded_widget_when_bounds_set_and_unset():
    class Test(param.Parameterized):
        num = param.Range()

    test = Test()
    p = Param(test)

    assert isinstance(p._widgets['num'], LiteralInput)
    assert p._widgets['num'] in p._widget_box

    test.param.num.bounds = (0, 5)

    assert isinstance(p._widgets['num'], RangeSlider)
    assert p._widgets['num'] in p._widget_box

    test.param.num.bounds = (None, 5)

    assert isinstance(p._widgets['num'], LiteralInput)
    assert p._widgets['num'] in p._widget_box


def test_numberinput_bounds():

    class Test(param.Parameterized):
        num = param.Number(default=5, bounds=(0, 5))

    test = Test()
    p = Param(test, widgets={'num': NumberInput})

    numinput = p.layout[1]

    assert numinput.start == 0
    assert numinput.end == 5

def test_set_widget_autocompleteinput(document, comm):

    class Test(param.Parameterized):
        # Testing with default='' and check_on_set=False since this feels
        # like the most sensible default config for Selector -> AutocompleteInput
        choice = param.Selector(default='', objects=['a', 'b'], check_on_set=False)

    test = Test()
    test_pane = Param(test, widgets={'choice': AutocompleteInput})

    model = test_pane.get_root(document, comm=comm)

    autocompleteinput = model.children[1]
    assert isinstance(autocompleteinput, BkAutocompleteInput)
    assert autocompleteinput.completions == ['a', 'b']
    assert autocompleteinput.value == ''
    assert autocompleteinput.disabled == False

    # Check changing param value updates widget
    test.choice = 'b'
    assert autocompleteinput.value == 'b'

    # Check changing param attribute updates widget
    test.param['choice'].objects = ['c', 'd']
    assert autocompleteinput.completions == ['c', 'd']
    assert autocompleteinput.value == ''

<<<<<<< HEAD
def test_set_widget_autocompleteinput_empty_objects(document, comm):

    class Test(param.Parameterized):
        # Testing with default='' and check_on_set=False since this feels
        # like the most sensible default config for Selector -> AutocompleteInput
        choice = param.Selector(default='', objects=[], check_on_set=False)

    test = Test()
    test_pane = Param(test, widgets={'choice': AutocompleteInput})

    model = test_pane.get_root(document, comm=comm)

    autocompleteinput = model.children[1]
    assert isinstance(autocompleteinput, BkAutocompleteInput)
    assert autocompleteinput.completions == ['']
    assert autocompleteinput.value == ''
    assert autocompleteinput.disabled == False
=======
def test_sorted():
    class MyClass(param.Parameterized):
        valueb = param.Integer(label="zzz")
        valuez = param.String(label="aaa")
        valuea = param.Integer(label="bbb")

    my_class = MyClass()
    _, input1, input2, input3 = Param(my_class, sort=True)
    assert input1.name=="aaa"
    assert input2.name=="bbb"
    assert input3.name=="zzz"

def test_sorted_func():
    class MyClass(param.Parameterized):
        valueb = param.Integer(label="bac")
        valuez = param.String(label="acb")
        valuea = param.Integer(label="cba")

    my_class = MyClass()
    def sort_func(x):
        return x[1].label[::-1]
    _, input1, input2, input3 = Param(my_class, sort=sort_func)
    assert input1.name=="cba"
    assert input2.name=="acb"
    assert input3.name=="bac"
>>>>>>> 92df8c43
<|MERGE_RESOLUTION|>--- conflicted
+++ resolved
@@ -1237,6 +1237,7 @@
     assert numinput.start == 0
     assert numinput.end == 5
 
+
 def test_set_widget_autocompleteinput(document, comm):
 
     class Test(param.Parameterized):
@@ -1264,7 +1265,7 @@
     assert autocompleteinput.completions == ['c', 'd']
     assert autocompleteinput.value == ''
 
-<<<<<<< HEAD
+
 def test_set_widget_autocompleteinput_empty_objects(document, comm):
 
     class Test(param.Parameterized):
@@ -1282,7 +1283,8 @@
     assert autocompleteinput.completions == ['']
     assert autocompleteinput.value == ''
     assert autocompleteinput.disabled == False
-=======
+
+
 def test_sorted():
     class MyClass(param.Parameterized):
         valueb = param.Integer(label="zzz")
@@ -1307,5 +1309,4 @@
     _, input1, input2, input3 = Param(my_class, sort=sort_func)
     assert input1.name=="cba"
     assert input2.name=="acb"
-    assert input3.name=="bac"
->>>>>>> 92df8c43
+    assert input3.name=="bac"