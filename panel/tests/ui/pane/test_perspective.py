--- conflicted
+++ resolved
@@ -2,11 +2,8 @@
 import pytest
 
 from panel.pane import Perspective
-<<<<<<< HEAD
-from panel.tests.util import serve_component
-=======
-from panel.tests.util import wait_until
->>>>>>> 9ea8c34d
+from panel.tests.util import serve_component, wait_until
+
 
 pytestmark = pytest.mark.ui
 
