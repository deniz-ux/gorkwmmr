import param
import pytest

try:
    from playwright.sync_api import expect
    pytestmark = pytest.mark.ui
except ImportError:
    pytestmark = pytest.mark.skip('playwright not available')

from panel.reactive import ReactiveHTML
from panel.tests.util import serve_component, wait_until


class ReactiveComponent(ReactiveHTML):

    count = param.Integer(default=0)

    _template = """
    <div id="reactive" class="reactive" onclick="${script('click')}"></div>
    """

    _scripts = {
        'render': 'data.count += 1; reactive.innerText = `${data.count}`;',
        'click': 'data.count += 1; reactive.innerText = `${data.count}`;'
    }

class ReactiveLiteral(ReactiveHTML):

    value = param.String()

    _template = """
    <div class="reactive">{{value}}</div>
    """


def test_reactive_html_click_js_event(page, port):
    component = ReactiveComponent()

    serve_component(page, port, component)

    expect(page.locator(".reactive")).to_have_text('1')

    page.locator(".reactive").click()

    expect(page.locator(".reactive")).to_have_text('2')

    wait_until(lambda: component.count == 2, page)

def test_reactive_html_set_loading_no_rerender(page, port):
    component = ReactiveComponent()

    serve_component(page, port, component)

    expect(page.locator(".reactive")).to_have_text('1')

    component.loading = True
    expect(page.locator(".reactive")).to_have_text('1')

    component.loading = False
    expect(page.locator(".reactive")).to_have_text('1')

def test_reactive_html_changing_css_classes_rerenders(page, port):
    component = ReactiveComponent()

    serve_component(page, port, component)

    expect(page.locator(".reactive")).to_have_text('1')

    component.css_classes = ['custom']

    expect(page.locator(".reactive")).to_have_text('1')

    component.loading = True

    expect(page.locator(".reactive")).to_have_text('1')

    component.css_classes = []

    expect(page.locator(".reactive")).to_have_text('1')

def test_reactive_html_set_background_no_rerender(page, port):
    component = ReactiveComponent()

    serve_component(page, port, component)

    expect(page.locator(".reactive")).to_have_text('1')

    component.styles = dict(background='red')

    expect(page.locator(".reactive")).to_have_text('1')

    component.styles = dict(background='green')
<<<<<<< HEAD

    expect(page.locator(".reactive")).to_have_text('1')
=======
    time.sleep(0.1)
    expect(page.locator(".reactive")).to_have_text('1')

def test_reactive_literal_backtick(page, port):
    component = ReactiveLiteral(value="Backtick: `")

    serve(component, port=port, threaded=True, show=False)

    time.sleep(0.2)

    page.goto(f"http://localhost:{port}")

    expect(page.locator(".reactive")).to_have_text('Backtick: `')
>>>>>>> 9ea8c34d
<|MERGE_RESOLUTION|>--- conflicted
+++ resolved
@@ -90,11 +90,7 @@
     expect(page.locator(".reactive")).to_have_text('1')
 
     component.styles = dict(background='green')
-<<<<<<< HEAD
 
-    expect(page.locator(".reactive")).to_have_text('1')
-=======
-    time.sleep(0.1)
     expect(page.locator(".reactive")).to_have_text('1')
 
 def test_reactive_literal_backtick(page, port):
@@ -106,5 +102,4 @@
 
     page.goto(f"http://localhost:{port}")
 
-    expect(page.locator(".reactive")).to_have_text('Backtick: `')
->>>>>>> 9ea8c34d
+    expect(page.locator(".reactive")).to_have_text('Backtick: `')