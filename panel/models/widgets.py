"""
Custom bokeh Widget models.
"""
from bokeh.core.enums import ButtonType
from bokeh.core.properties import (
    Any, Bool, Either, Enum, Float, Instance, Int, List, Nullable, Override,
    String, Tuple,
)
from bokeh.events import ModelEvent
from bokeh.models.ui import Tooltip
from bokeh.models.ui.icons import Icon
from bokeh.models.widgets import (
    Button as bkButton, CheckboxButtonGroup as bkCheckboxButtonGroup,
<<<<<<< HEAD
    FileInput as bkFileInput, InputWidget,
    RadioButtonGroup as bkRadioButtonGroup, Select,
    TextAreaInput as BkTextAreaInput, Widget,
=======
    InputWidget, MultiSelect, RadioButtonGroup as bkRadioButtonGroup, Select,
    TextAreaInput as bkTextAreaInput, TextInput as bkTextInput, Widget,
>>>>>>> 4e351ed3
)

from .layout import HTMLBox


class DoubleClickEvent(ModelEvent):

    event_name = 'dblclick_event'

    def __init__(self, model, option=None):
        self.option = option
        super().__init__(model=model)


class Player(Widget):
    """
    The Player widget provides controls to play through a number of frames.
    """

    start = Int(0, help="Lower bound of the Player slider")

    end = Int(10, help="Upper bound of the Player slider")

    value = Int(0, help="Current value of the player app")

    value_throttled = Int(0, help="Current throttled value of the player app")

    step = Int(1, help="Number of steps to advance the player by.")

    interval = Int(500, help="Interval between updates")

    direction = Int(0, help="""
        Current play direction of the Player (-1: playing in reverse,
        0: paused, 1: playing)""")

    loop_policy = Enum('once', 'reflect', 'loop', default='once')

    show_loop_controls = Bool(True, help="""Whether the loop controls
        radio buttons are shown""")

    width = Override(default=400)

    height = Override(default=250)


class SingleSelect(InputWidget):
    ''' Single-select widget.

    '''

    disabled_options = List(Any, default=[], help="""
    List of options to disable.
    """)

    options = List(Either(String, Tuple(String, String)), help="""
    Available selection options. Options may be provided either as a list of
    possible string values, or as a list of tuples, each of the form
    ``(value, label)``. In the latter case, the visible widget text for each
    value will be corresponding given label.
    """)

    size = Int(default=4, help="""
    The number of visible options in the dropdown list. (This uses the
    ``select`` HTML element's ``size`` attribute. Some browsers might not
    show less than 3 options.)
    """)

    value = Nullable(String, help="Initial or selected value.")


class Audio(HTMLBox):

    loop = Bool(False, help="""Whether the audio should loop""")

    paused = Bool(False, help="""Whether the audio is paused""")

    muted = Bool(False, help="""Whether the audio is muted""")

    autoplay = Bool(False, help="""Whether the audio is playing automatically""")

    time = Float(0, help="""
        The current time stamp of the audio playback""")

    throttle = Int(250, help="""
        The frequency at which the time value is updated in milliseconds.""")

    value = Any(help="Encoded file data")

    volume = Nullable(Float, help="""The volume of the audio player.""")


class Video(HTMLBox):

    loop = Bool(False, help="""Whether the video should loop""")

    paused = Bool(False, help="""Whether the video is paused""")

    muted = Bool(False, help="""Whether the video is muted""")

    autoplay = Bool(False, help="""Whether the video is playing automatically""")

    time = Float(0, help="""
        The current time stamp of the video playback""")

    throttle = Int(250, help="""
        The frequency at which the time value is updated in milliseconds.""")

    value = String(help="Encoded file data")

    volume = Int(help="""The volume of the video player.""")


class VideoStream(HTMLBox):

    format = Enum('png', 'jpeg', default='png')

    paused = Bool(False, help="""Whether the video is paused""")

    snapshot = Bool(False, help="""On change generate a snapshot of the current video frame""")

    timeout = Nullable(Int, help="""
        The timeout between snapshots (if None snapshot only generated
        when snapshot property is changed""")

    value = Any(help="""Snapshot Data""")

    height = Override(default=240)

    width = Override(default=320)


class Progress(HTMLBox):

    active = Bool(True, help="""Whether to animate the bar""")

    bar_color = Enum('primary', 'secondary', 'success', 'info',
                     'danger', 'warning', 'light', 'dark', default='primary')

    max = Int(100, help="""Maximum value""")

    value = Nullable(Int, help="""Current value""")

    css = List(String)


class FileDownload(InputWidget):

    auto = Bool(False, help="""Whether to download on click""")

    button_type = Enum(ButtonType, help="""
    A style for the button, signifying it's role.
    """)

    clicks = Int(0, help="""
    A private property that used to trigger ``on_click`` event handler.
    """)

    data = String(help="""Encoded URI data.""")

    embed = Bool(False, help="""Whether the data is pre-embedded.""")

    icon = Nullable(Instance(Icon), help="""
    An optional image appearing to the left of button's text. An instance of
    :class:`~bokeh.models.Icon` (such as :class:`~bokeh.models.BuiltinIcon`,
    :class:`~bokeh.models.SVGIcon`, or :class:`~bokeh.models.TablerIcon`).`
    """)

    label = String("", help="""The text label for the button to display.""")

    filename = String(help="""Filename to use on download""")

    _transfers = Int(0, help="""
    A private property to create and click the link.
    """)

    title = Override(default='')


class CustomSelect(Select):
    ''' Custom widget that extends the base Bokeh Select
    by adding a parameter to disable one or more options.

    '''
    disabled_options = List(Any, default=[], help="""
    List of options to disable.
    """)

    size = Int(default=1)


class CustomMultiSelect(MultiSelect):
    """
    MultiSelect widget which allows capturing double tap events.
    """

class TooltipIcon(Widget):
    description = Instance(
        Tooltip,
        default=Tooltip(content="Help text", position="right"),
        help="""The tooltip held by the icon"""
    )


class TextAreaInput(bkTextAreaInput):

    auto_grow = Bool(
        default=False,
        help="""
        Whether the text area should automatically grow vertically to
        accommodate the current text."""
    )

    max_rows = Nullable(Int(), help="""
        Maximum number of rows the input area can grow to if auto_grow
        is enabled."""
    )


class Button(bkButton):

    tooltip = Nullable(Instance(Tooltip), help="""
    A tooltip with plain text or rich HTML contents, providing general help or
    description of a widget's or component's function.
    """)

    tooltip_delay = Int(500, help="""
    Delay (in milliseconds) to display the tooltip after the cursor has
    hovered over the Button, default is 500ms.
    """)


class CheckboxButtonGroup(bkCheckboxButtonGroup):

    tooltip = Nullable(Instance(Tooltip), help="""
    A tooltip with plain text or rich HTML contents, providing general help or
    description of a widget's or component's function.
    """)

    tooltip_delay = Int(500, help="""
    Delay (in milliseconds) to display the tooltip after the cursor has
    hovered over the Button, default is 500ms.
    """)


class RadioButtonGroup(bkRadioButtonGroup):

    tooltip = Nullable(Instance(Tooltip), help="""
    A tooltip with plain text or rich HTML contents, providing general help or
    description of a widget's or component's function.
    """)

    tooltip_delay = Int(500, help="""
    Delay (in milliseconds) to display the tooltip after the cursor has
    hovered over the Button, default is 500ms.
    """)

<<<<<<< HEAD
class FileInput(bkFileInput):
    directory = Bool(False, help="""
    Whether to allow selection of directories.
    """)

    _clear_input = Int(0, help="""
    A private property to clear the file input.
    """)
=======

class EnterEvent(ModelEvent):

    event_name = 'enter-pressed'

    def __init__(self, model, value_input):
        self.value_input = value_input
        super().__init__(model=model)

    def __repr__(self):
        return (
            f'{type(self).__name__}(value_input={self.value_input})'
        )

class TextInput(bkTextInput): ...
>>>>>>> 4e351ed3
<|MERGE_RESOLUTION|>--- conflicted
+++ resolved
@@ -11,14 +11,8 @@
 from bokeh.models.ui.icons import Icon
 from bokeh.models.widgets import (
     Button as bkButton, CheckboxButtonGroup as bkCheckboxButtonGroup,
-<<<<<<< HEAD
-    FileInput as bkFileInput, InputWidget,
-    RadioButtonGroup as bkRadioButtonGroup, Select,
-    TextAreaInput as BkTextAreaInput, Widget,
-=======
     InputWidget, MultiSelect, RadioButtonGroup as bkRadioButtonGroup, Select,
     TextAreaInput as bkTextAreaInput, TextInput as bkTextInput, Widget,
->>>>>>> 4e351ed3
 )
 
 from .layout import HTMLBox
@@ -275,16 +269,6 @@
     hovered over the Button, default is 500ms.
     """)
 
-<<<<<<< HEAD
-class FileInput(bkFileInput):
-    directory = Bool(False, help="""
-    Whether to allow selection of directories.
-    """)
-
-    _clear_input = Int(0, help="""
-    A private property to clear the file input.
-    """)
-=======
 
 class EnterEvent(ModelEvent):
 
@@ -299,5 +283,4 @@
             f'{type(self).__name__}(value_input={self.value_input})'
         )
 
-class TextInput(bkTextInput): ...
->>>>>>> 4e351ed3
+class TextInput(bkTextInput): ...