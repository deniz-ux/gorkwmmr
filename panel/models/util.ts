import {concat} from "@bokehjs/core/util/array"

export const get = (obj: any, path: string, defaultValue: any = undefined) => {
  const travel = (regexp: RegExp) =>
    String.prototype.split
      .call(path, regexp)
      .filter(Boolean)
      .reduce((res: any, key: any) => (res !== null && res !== undefined ? res[key] : res), obj)
  const result = travel(/[,[\]]+?/) || travel(/[,[\].]+?/)
  return result === undefined || result === obj ? defaultValue : result
}

export function throttle(func: any, timeFrame: number) {
  let lastTime: number = 0
  return function() {
    const now: number = Number(new Date())
    if (now - lastTime >= timeFrame) {
      func()
      lastTime = now
    }
  }
}

export function deepCopy(obj: any): any {
  let copy

  // Handle the 3 simple types, and null or undefined
  if (null == obj || "object" != typeof obj) {
    return obj
  }

  // Handle Array
  if (obj instanceof Array) {
    copy = []
    for (let i = 0, len = obj.length; i < len; i++) {
      copy[i] = deepCopy(obj[i])
    }
    return copy
  }

  // Handle Object
  if (obj instanceof Object) {
    const copy: any = {}
    for (const attr in obj) {
      const key: string = attr
      if (obj.hasOwnProperty(key)) {
        copy[key] = deepCopy(obj[key])
      }
    }
    return copy
  }

  throw new Error("Unable to copy obj! Its type isn't supported.")
}

<<<<<<< HEAD
export function isPlainObject (obj: any) {
    return Object.prototype.toString.call(obj) === '[object Object]';
}

export async function loadScript(type: string, src: string) {
  const script = document.createElement("script")
  script.type = type
  script.src = src
  script.defer = true
  document.head.appendChild(script)
  return new Promise<void>((resolve, reject) => {
    script.onload = () => {
      resolve()
    }
    script.onerror = () => {
      reject()
    }
  })
=======
export function reshape(arr: any[], dim: number[]) {
  let elemIndex = 0

  if (!dim || !arr) {
    return []
  }

  function _nest(dimIndex: number): any[] {
    let result = []

    if (dimIndex === dim.length - 1) {
      result = concat(arr.slice(elemIndex, elemIndex + dim[dimIndex]))
      elemIndex += dim[dimIndex]
    } else {
      for (let i = 0; i < dim[dimIndex]; i++) {
        result.push(_nest(dimIndex + 1))
      }
    }

    return result
  }
  return _nest(0)
>>>>>>> ec4a4b30
}<|MERGE_RESOLUTION|>--- conflicted
+++ resolved
@@ -53,26 +53,6 @@
   throw new Error("Unable to copy obj! Its type isn't supported.")
 }
 
-<<<<<<< HEAD
-export function isPlainObject (obj: any) {
-    return Object.prototype.toString.call(obj) === '[object Object]';
-}
-
-export async function loadScript(type: string, src: string) {
-  const script = document.createElement("script")
-  script.type = type
-  script.src = src
-  script.defer = true
-  document.head.appendChild(script)
-  return new Promise<void>((resolve, reject) => {
-    script.onload = () => {
-      resolve()
-    }
-    script.onerror = () => {
-      reject()
-    }
-  })
-=======
 export function reshape(arr: any[], dim: number[]) {
   let elemIndex = 0
 
@@ -95,5 +75,20 @@
     return result
   }
   return _nest(0)
->>>>>>> ec4a4b30
+}
+
+export async function loadScript(type: string, src: string) {
+  const script = document.createElement("script")
+  script.type = type
+  script.src = src
+  script.defer = true
+  document.head.appendChild(script)
+  return new Promise<void>((resolve, reject) => {
+    script.onload = () => {
+      resolve()
+    }
+    script.onerror = () => {
+      reject()
+    }
+  })
 }