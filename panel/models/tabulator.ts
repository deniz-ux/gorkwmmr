--- conflicted
+++ resolved
@@ -552,18 +552,12 @@
       pagination: this.model.pagination,
       paginationSize: this.model.page_size,
       paginationInitialPage: 1,
-<<<<<<< HEAD
-      pageLoaded: (pageno: number) => {
-        if (this.model.pagination === 'local')
-          this.model.page = pageno
-=======
       pageLoaded: function(pageno: number) {
         if (that.model.pagination === 'local' && that.model.page !== pageno) {
           that._updating_page = true
           that.model.page = pageno
           that._updating_page = false
         }
->>>>>>> 83d06483
       },
       tableBuilding: function() { that.tableInit(that, this) },
       renderComplete: () => this.renderComplete(),
