"""
The models module defines custom bokeh models which extend upon the
functionality that is provided in bokeh by default. The models are
defined as pairs of Python classes and TypeScript models defined in .ts
files.
"""
from .browser import BrowserInfo  # noqa
from .datetime_picker import DatetimePicker  # noqa
from .esm import AnyWidgetComponent, ReactComponent, ReactiveESM  # noqa
from .feed import Feed  # noqa
from .icon import ButtonIcon, ToggleIcon, _ClickableIcon  # noqa
from .ipywidget import IPyWidget  # noqa
from .layout import Card, Column  # noqa
from .location import Location  # noqa
from .markup import HTML, JSON, PDF  # noqa
from .reactive_html import ReactiveHTML  # noqa
from .state import State  # noqa
from .trend import TrendIndicator  # noqa
from .widgets import (  # noqa
<<<<<<< HEAD
    Audio, Button, CheckboxButtonGroup, CustomSelect, FileDownload, FileInput,
    Player, Progress, RadioButtonGroup, SingleSelect, TextAreaInput,
    TooltipIcon, Video, VideoStream,
=======
    Audio, Button, CheckboxButtonGroup, CustomMultiSelect, CustomSelect,
    FileDownload, Player, Progress, RadioButtonGroup, SingleSelect,
    TextAreaInput, TextInput, TooltipIcon, Video, VideoStream,
>>>>>>> 4e351ed3
)<|MERGE_RESOLUTION|>--- conflicted
+++ resolved
@@ -17,13 +17,7 @@
 from .state import State  # noqa
 from .trend import TrendIndicator  # noqa
 from .widgets import (  # noqa
-<<<<<<< HEAD
-    Audio, Button, CheckboxButtonGroup, CustomSelect, FileDownload, FileInput,
-    Player, Progress, RadioButtonGroup, SingleSelect, TextAreaInput,
-    TooltipIcon, Video, VideoStream,
-=======
     Audio, Button, CheckboxButtonGroup, CustomMultiSelect, CustomSelect,
     FileDownload, Player, Progress, RadioButtonGroup, SingleSelect,
     TextAreaInput, TextInput, TooltipIcon, Video, VideoStream,
->>>>>>> 4e351ed3
 )