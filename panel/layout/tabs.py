"""
Layout component to lay out objects in a set of tabs.
"""
from collections import defaultdict
from typing import Mapping, Union

import param
<<<<<<< HEAD
from bokeh.models import Panel as BkPanel
from bokeh.models import Spacer as BkSpacer
=======

from bokeh.models import Panel as BkPanel, Spacer as BkSpacer
>>>>>>> 168d9af3

from ..models import Tabs as BkTabs
from ..viewable import Layoutable
from .base import NamedListPanel


class Tabs(NamedListPanel):
    """
    The `Tabs` layout allows switching between multiple objects by clicking
    on the corresponding tab header.

    Tab labels may be defined explicitly as part of a tuple or will be
    inferred from the `name` parameter of the tab’s contents.

    Like `Column` and `Row`, `Tabs` has a list-like API with methods to
    `append`, `extend`, `clear`, `insert`, `pop`, `remove` and `__setitem__`,
    which make it possible to interactively update and modify the tabs.

    Reference: https://panel.holoviz.org/reference/layouts/Tabs.html

    :Example:

    >>> pn.Tabs(('Scatter', plot1), some_pane_with_a_name)
    """

    closable = param.Boolean(default=False, doc="""
        Whether it should be possible to close tabs.""")

    dynamic = param.Boolean(default=False, doc="""
        Dynamically populate only the active tab.""")

    tabs_location = param.ObjectSelector(
        default='above', objects=['above', 'below', 'left', 'right'], doc="""
        The location of the tabs relative to the tab contents.""")

    height = param.Integer(default=None, bounds=(0, None))

    width = param.Integer(default=None, bounds=(0, None))

    _bokeh_model = BkTabs

    _js_transforms = {'tabs': """
    var ids = [];
    for (var t of value) {{ ids.push(t.id) }};
    var value = ids;
    """}

    _linked_props = ['active', 'tabs']

    _manual_params = ['closable']

    _rename: Mapping[str, Union[str, None]] = {'name': None, 'objects': 'tabs', 'dynamic': None}

    _source_transforms = {'dynamic': None, 'objects': None}

    def __init__(self, *objects, **params):
        super().__init__(*objects, **params)
        self._rendered = defaultdict(dict)
        self.param.active.bounds = (0, len(self)-1)
        self.param.watch(self._update_active, ['dynamic', 'active'])

    def _update_names(self, event):
        self.param.active.bounds = (0, len(event.new)-1)
        super()._update_names(event)

    def _cleanup(self, root):
        super()._cleanup(root)
        if root.ref['id'] in self._panels:
            del self._panels[root.ref['id']]
        if root.ref['id'] in self._rendered:
            del self._rendered[root.ref['id']]

    @property
    def _preprocess_params(self):
        return NamedListPanel._preprocess_params + (['active'] if self.dynamic else [])

    #----------------------------------------------------------------
    # Callback API
    #----------------------------------------------------------------

    def _process_close(self, ref, attr, old, new):
        """
        Handle closed tabs.
        """
        model, _ = self._models.get(ref)
        if model:
            try:
                inds = [old.index(tab) for tab in new]
            except Exception:
                return old, None
            old = self.objects
            new = [old[i] for i in inds]
        return old, new

    def _comm_change(self, doc, ref, comm, subpath, attr, old, new):
        if attr in self._changing.get(ref, []):
            self._changing[ref].remove(attr)
            return
        if attr == 'tabs':
            old, new = self._process_close(ref, attr, old, new)
            if new is None:
                return
        super()._comm_change(doc, ref, comm, subpath, attr, old, new)

    def _server_change(self, doc, ref, subpath, attr, old, new):
        if attr in self._changing.get(ref, []):
            self._changing[ref].remove(attr)
            return
        if attr == 'tabs':
            old, new = self._process_close(ref, attr, old, new)
            if new is None:
                return
        super()._server_change(doc, ref, subpath, attr, old, new)

    def _update_active(self, *events):
        for event in events:
            if event.name == 'dynamic' or (self.dynamic and event.name == 'active'):
                self.param.trigger('objects')
                return

    #----------------------------------------------------------------
    # Model API
    #----------------------------------------------------------------

    def _manual_update(self, events, model, doc, root, parent, comm):
        for event in events:
            if event.name == 'closable':
                for child in model.tabs:
                    child.closable = event.new

    def _get_objects(self, model, old_objects, doc, root, comm=None):
        """
        Returns new child models for the layout while reusing unchanged
        models and cleaning up any dropped objects.
        """
        from ..pane.base import RerenderError, panel
        new_models = []
        if len(self._names) != len(self):
            raise ValueError('Tab names do not match objects, ensure '
                             'that the Tabs.objects are not modified '
                             'directly. Found %d names, expected %d.' %
                             (len(self._names), len(self)))
        for i, (name, pane) in enumerate(zip(self._names, self)):
            pane = panel(pane, name=name)
            self.objects[i] = pane

        ref = root.ref['id']
        panels = self._panels[ref]
        rendered = self._rendered[ref]
        for obj in old_objects:
            if obj in self.objects:
                continue
            obj._cleanup(root)
            panels.pop(id(obj), None)
            rendered.pop(id(obj), None)

        current_objects = list(self)
        for i, (name, pane) in enumerate(zip(self._names, self)):
            pref = id(pane)
            hidden = self.dynamic and i != self.active
            panel = panels.get(pref)
            prev_hidden = (
                hasattr(panel, 'child') and isinstance(panel.child, BkSpacer) and
                panel.child.tags == ['hidden']
            )

            # If object has not changed, we have not toggled between
            # hidden and unhidden state or the tabs are not
            # dynamic then reuse the panel
            if (pane in old_objects and pref in panels and
                (not (hidden ^ prev_hidden) or not (self.dynamic or prev_hidden))):
                new_models.append(panel)
                continue

            if prev_hidden and not hidden and pref in rendered:
                child = rendered[pref]
            elif hidden:
                child = BkSpacer(**{k: v for k, v in pane.param.values().items()
                                    if k in Layoutable.param and v is not None})
                child.tags = ['hidden']
            else:
                try:
                    rendered[pref] = child = pane._get_model(doc, root, model, comm)
                except RerenderError:
                    return self._get_objects(model, current_objects[:i], doc, root, comm)

            panel = panels[pref] = BkPanel(
                title=name, name=pane.name, child=child, closable=self.closable
            )
            new_models.append(panel)
        return new_models<|MERGE_RESOLUTION|>--- conflicted
+++ resolved
@@ -5,13 +5,8 @@
 from typing import Mapping, Union
 
 import param
-<<<<<<< HEAD
-from bokeh.models import Panel as BkPanel
-from bokeh.models import Spacer as BkSpacer
-=======
 
 from bokeh.models import Panel as BkPanel, Spacer as BkSpacer
->>>>>>> 168d9af3
 
 from ..models import Tabs as BkTabs
 from ..viewable import Layoutable
