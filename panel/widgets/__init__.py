"""
The widgets module contains Widget which provide bi-directional
communication between a rendered panel and the Widget parameters.
"""
from __future__ import absolute_import, division, unicode_literals

from .ace import Ace  # noqa
from .base import Widget, CompositeWidget # noqa
from .button import Button, Toggle # noqa
from .file_selector import FileSelector # noqa
from .input import (# noqa
    ColorPicker, Checkbox, DatetimeInput, DatePicker, FileInput,
    LiteralInput, StaticText, TextInput, Spinner, PasswordInput,
    TextAreaInput
)
<<<<<<< HEAD
from .misc import Audio, Progress, VideoStream # noqa
#@Philppfr: I would like to import these here but get errors
#How do I fix this?
# from .model_viewer import ModelViewer
# from .perspective import Perspective # noqa
=======
from .misc import Audio, FileDownload, Progress, VideoStream # noqa
>>>>>>> c02421ba
from .player import DiscretePlayer, Player # noqa
from .slider import (# noqa
    DateSlider, DateRangeSlider, DiscreteSlider, FloatSlider,
    IntSlider, IntRangeSlider, RangeSlider
)
from .select import (# noqa
    AutocompleteInput, CheckBoxGroup, CheckButtonGroup, CrossSelector,
    MultiChoice, MultiSelect, RadioButtonGroup, RadioBoxGroup, Select,
    ToggleGroup
)
from .tables import DataFrame # noqa<|MERGE_RESOLUTION|>--- conflicted
+++ resolved
@@ -13,15 +13,11 @@
     LiteralInput, StaticText, TextInput, Spinner, PasswordInput,
     TextAreaInput
 )
-<<<<<<< HEAD
-from .misc import Audio, Progress, VideoStream # noqa
+from .misc import Audio, FileDownload, Progress, VideoStream # noqa
 #@Philppfr: I would like to import these here but get errors
 #How do I fix this?
 # from .model_viewer import ModelViewer
 # from .perspective import Perspective # noqa
-=======
-from .misc import Audio, FileDownload, Progress, VideoStream # noqa
->>>>>>> c02421ba
 from .player import DiscretePlayer, Player # noqa
 from .slider import (# noqa
     DateSlider, DateRangeSlider, DiscreteSlider, FloatSlider,
