"""
Miscellaneous widgets which do not fit into the other main categories.
"""
import os

from base64 import b64encode

import param

from ..io.notebook import push
from ..io.state import state
from ..models import (
    VideoStream as _BkVideoStream, FileDownload as _BkFileDownload
)
from .base import Widget
from .indicators import Progress # noqa


class VideoStream(Widget):

    format = param.ObjectSelector(default='png', objects=['png', 'jpeg'],
                                  doc="""
        The file format as which the video is returned.""")

    paused = param.Boolean(default=False, doc="""
        Whether the video is currently paused""")

    timeout = param.Number(default=None, doc="""
        Interval between snapshots in millisecons""")

    value = param.String(default='', doc="""
        A base64 representation of the video stream snapshot.""")

    _widget_type = _BkVideoStream

    _rename = {'name': None}

    def snapshot(self):
        """
        Triggers a snapshot of the current VideoStream state to sync
        the widget value.
        """
        for ref, (m, _) in self._models.items():
            m.snapshot = not m.snapshot
            (self, root, doc, comm) = state._views[ref]
            if comm and 'embedded' not in root.tags:
                push(doc, comm)


class FileDownload(Widget):

    auto = param.Boolean(default=True, doc="""
        Whether to download on the initial click or allow for
        right-click save as.""")

    button_type = param.ObjectSelector(default='default', objects=[
<<<<<<< HEAD
        'default', 'primary', 'success', 'warning','light', 'danger'])
=======
        'default', 'primary', 'success', 'warning', 'danger', 'light'])
>>>>>>> 0ec1a9ed

    callback = param.Callable(default=None, doc="""
        A callable that returns the file path or file-like object.""")

    data = param.String(default=None, doc="""
        The data being transferred.""")

    embed = param.Boolean(default=False, doc="""
        Whether to embed the file on initialization.""")

    file = param.Parameter(default=None, doc="""
        The file, file-like object or file contents to transfer.  If
        the file is not pointing to a file on disk a filename must
        also be provided.""")

    filename = param.String(default=None, doc="""
        A filename which will also be the default name when downloading
        the file.""")

    label = param.String(default="Download file", doc="""
        The label of the download button""")

    _clicks = param.Integer(default=0)

    _transfers = param.Integer(default=0)

    _mime_types = {
        'application': {
            'pdf': 'pdf', 'zip': 'zip'
        },
        'audio': {
            'mp3': 'mp3', 'ogg': 'ogg', 'wav': 'wav', 'webm': 'webm'
        },
        'image': {
            'apng': 'apng', 'bmp': 'bmp', 'gif': 'gif', 'ico': 'x-icon',
            'cur': 'x-icon', 'jpg': 'jpeg', 'jpeg': 'jpeg',  'png': 'png',
            'svg': 'svg+xml', 'tif': 'tiff', 'tiff': 'tiff', 'webp': 'webp'
        },
        'text': {
            'css': 'css', 'csv': 'plain;charset=UTF-8', 'js': 'javascript',
            'html': 'html', 'txt': 'plain;charset=UTF-8'
        },
        'video': {
            'mp4': 'mp4', 'ogg': 'ogg', 'webm': 'webm'
        }
    }

    _widget_type = _BkFileDownload

    _rename = {
        'callback': None, 'embed': None, 'file': None,
        '_clicks': 'clicks', 'name': 'title'
    }

    def __init__(self, file=None, **params):
        self._default_label = 'label' not in params
        self._synced = False
        super().__init__(file=file, **params)
        if self.embed:
            self._transfer()
        self._update_label()

    @param.depends('label', watch=True)
    def _update_default(self):
        self._default_label = False

    @param.depends('file', watch=True)
    def _update_filename(self):
        if isinstance(self.file, str):
            self.filename = os.path.basename(self.file)

    @param.depends('auto', 'file', 'filename', watch=True)
    def _update_label(self):
        label = 'Download' if self._synced or self.auto else 'Transfer'
        if self._default_label:
            if self.file is None and self.callback is None:
                label = 'No file set'
            else:
                try:
                    filename = self.filename or os.path.basename(self.file)
                except TypeError:
                    raise ValueError('Must provide filename if file-like '
                                     'object is provided.')
                label = '%s %s' % (label, filename)
            self.label = label
            self._default_label = True

    @param.depends('embed', 'file', 'callback', watch=True)
    def _update_embed(self):
        if self.embed:
            self._transfer()

    @param.depends('_clicks', watch=True)
    def _transfer(self):
        if self.file is None and self.callback is None:
            if self.embed:
                raise ValueError('Must provide a file or a callback '
                                 'if it is to be embedded.')
            return

        from ..param import ParamFunction
        if self.callback is None:
            fileobj = self.file
        else:
            fileobj = ParamFunction.eval(self.callback)
        filename = self.filename
        if isinstance(fileobj, str):
            if not os.path.isfile(fileobj):
                raise FileNotFoundError('File "%s" not found.' % fileobj)
            with open(fileobj, 'rb') as f:
                b64 = b64encode(f.read()).decode("utf-8")
            if filename is None:
                filename = os.path.basename(fileobj)
        elif hasattr(fileobj, 'read'):
            bdata = fileobj.read()
            if not isinstance(bdata, bytes):
                bdata = bdata.encode("utf-8")
            b64 = b64encode(bdata).decode("utf-8")
            if filename is None:
                raise ValueError('Must provide filename if file-like '
                                 'object is provided.')
        else:
            raise ValueError('Cannot transfer unknown object of type %s' %
                             type(fileobj).__name__)

        ext = filename.split('.')[-1]
        for mtype, subtypes in self._mime_types.items():
            stype = None
            if ext in subtypes:
                stype = subtypes[ext]
                break
        if stype is None:
            mime = 'application/octet-stream'
        else:
            mime = '{type}/{subtype}'.format(type=mtype, subtype=stype)

        data = "data:{mime};base64,{b64}".format(mime=mime, b64=b64)
        self._synced = True

        self.param.set_param(data=data, filename=filename)
        self._update_label()
        self._transfers += 1<|MERGE_RESOLUTION|>--- conflicted
+++ resolved
@@ -54,11 +54,7 @@
         right-click save as.""")
 
     button_type = param.ObjectSelector(default='default', objects=[
-<<<<<<< HEAD
-        'default', 'primary', 'success', 'warning','light', 'danger'])
-=======
         'default', 'primary', 'success', 'warning', 'danger', 'light'])
->>>>>>> 0ec1a9ed
 
     callback = param.Callable(default=None, doc="""
         A callable that returns the file path or file-like object.""")
