--- conflicted
+++ resolved
@@ -5,26 +5,16 @@
 from __future__ import annotations
 
 from functools import partial
-<<<<<<< HEAD
-from typing import (TYPE_CHECKING, Any, Callable, Dict, List, Mapping,
-                    Optional, Union)
-=======
 from typing import (
-    TYPE_CHECKING, Any, Callable, Dict, List, Optional,
+    TYPE_CHECKING, Any, Callable, Dict, List, Mapping, Optional, Union,
 )
->>>>>>> 168d9af3
 
 import param
+
 from bokeh.events import ButtonClick, MenuItemClick
-<<<<<<< HEAD
-from bokeh.models import Button as _BkButton
-from bokeh.models import Dropdown as _BkDropdown
-from bokeh.models import Toggle as _BkToggle
-=======
 from bokeh.models import (
     Button as _BkButton, Dropdown as _BkDropdown, Toggle as _BkToggle,
 )
->>>>>>> 168d9af3
 
 from ..links import Callback
 from .base import Widget
