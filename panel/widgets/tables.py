--- conflicted
+++ resolved
@@ -1,30 +1,20 @@
 import datetime as dt
 import uuid
+
 from functools import partial
 from types import FunctionType, MethodType
 from typing import Mapping, Union
 
 import numpy as np
 import param
+
 from bokeh.models import ColumnDataSource
-<<<<<<< HEAD
-from bokeh.models.widgets.tables import (AvgAggregator, CellEditor,
-                                         CellFormatter, CheckboxEditor,
-                                         DataCube, DataTable, DateEditor,
-                                         DateFormatter, GroupingInfo,
-                                         IntEditor, MaxAggregator,
-                                         MinAggregator, NumberEditor,
-                                         NumberFormatter, RowAggregator,
-                                         StringEditor, StringFormatter,
-                                         SumAggregator, TableColumn)
-=======
 from bokeh.models.widgets.tables import (
     AvgAggregator, CellEditor, CellFormatter, CheckboxEditor, DataCube,
     DataTable, DateEditor, DateFormatter, GroupingInfo, IntEditor,
     MaxAggregator, MinAggregator, NumberEditor, NumberFormatter, RowAggregator,
     StringEditor, StringFormatter, SumAggregator, TableColumn,
 )
->>>>>>> 168d9af3
 from bokeh.util.serialization import convert_datetime_array
 from pyviz_comms import JupyterComm
 
@@ -32,13 +22,9 @@
 from ..io.resources import LOCAL_DIST, set_resource_mode
 from ..io.state import state
 from ..reactive import ReactiveData
-<<<<<<< HEAD
-from ..util import clone_model, isdatetime, lazy_load, updating
-=======
 from ..util import (
     clone_model, isdatetime, lazy_load, updating,
 )
->>>>>>> 168d9af3
 from ..viewable import Layoutable
 from .base import Widget
 from .button import Button
