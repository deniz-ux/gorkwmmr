--- conflicted
+++ resolved
@@ -41,20 +41,16 @@
 from .indicators import LoadingSpinner
 from .input import FileInput, TextInput
 
-<<<<<<< HEAD
-ASSISTANT_LOGO = "🤖"
-=======
 Avatar = Union[str, BytesIO]
 AvatarDict = Dict[str, Avatar]
 
->>>>>>> a7dc71cc
+USER_LOGO = "🧑"
+ASSISTANT_LOGO = "🤖"
+SYSTEM_LOGO = "⚙️"
 GPT_3_LOGO = "https://upload.wikimedia.org/wikipedia/commons/thumb/0/04/ChatGPT_logo.svg/1024px-ChatGPT_logo.svg.png?20230318122128"
 GPT_4_LOGO = "https://upload.wikimedia.org/wikipedia/commons/a/a4/GPT-4.png"
-SYSTEM_LOGO = "⚙️"
-USER_LOGO = "🧑"
 WOLFRAM_LOGO = "https://upload.wikimedia.org/wikipedia/commons/thumb/e/eb/WolframCorporateLogo.svg/1920px-WolframCorporateLogo.svg.png"
 
-<<<<<<< HEAD
 DEFAULT_USER_AVATARS = {
     # User
     "client": USER_LOGO,
@@ -86,25 +82,7 @@
     "chatgpt": GPT_3_LOGO,
     "gpt3": GPT_3_LOGO,
     "gpt4": GPT_4_LOGO,
-=======
-DEFAULT_AVATARS: AvatarDict = {
-    "user": "😊",
-    "bot": "🤖",
-    "assistant": "🤖",
-    "system": "⚙️",
-    "chatgpt": GPT_3_LOGO,
-    "gpt3": GPT_3_LOGO,
-    "gpt4": GPT_4_LOGO,
-    "dalle": GPT_4_LOGO,
-    "openai": GPT_4_LOGO,
-    "huggingface": "🤗",
-    "calculator": "🧮",
->>>>>>> a7dc71cc
-    "langchain": "🦜",
-    "translator": "🌐",
-    "wolfram": WOLFRAM_LOGO,
-    "wolfram alpha": WOLFRAM_LOGO,
-}
+
 
 @dataclass
 class _FileInputMessage:
