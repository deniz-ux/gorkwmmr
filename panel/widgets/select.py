"""
Defines various Select widgets which allow choosing one or more items
from a list of options.
"""
import itertools
import re
from collections import OrderedDict
<<<<<<< HEAD
from typing import Mapping, Union

import param
from bokeh.models.widgets import AutocompleteInput as _BkAutocompleteInput
from bokeh.models.widgets import CheckboxButtonGroup as _BkCheckboxButtonGroup
from bokeh.models.widgets import CheckboxGroup as _BkCheckboxGroup
from bokeh.models.widgets import MultiChoice as _BkMultiChoice
from bokeh.models.widgets import MultiSelect as _BkMultiSelect
from bokeh.models.widgets import RadioButtonGroup as _BkRadioButtonGroup
from bokeh.models.widgets import RadioGroup as _BkRadioBoxGroup

from ..layout import Column, VSpacer
from ..models import CustomSelect
from ..models import SingleSelect as _BkSingleSelect
=======

import param

from bokeh.models.widgets import (
    AutocompleteInput as _BkAutocompleteInput,
    CheckboxButtonGroup as _BkCheckboxButtonGroup,
    CheckboxGroup as _BkCheckboxGroup, MultiChoice as _BkMultiChoice,
    MultiSelect as _BkMultiSelect, RadioButtonGroup as _BkRadioButtonGroup,
    RadioGroup as _BkRadioBoxGroup,
)

from ..layout import Column, VSpacer
from ..models import CustomSelect, SingleSelect as _BkSingleSelect
>>>>>>> 168d9af3
from ..util import indexOf, isIn
from .base import CompositeWidget, Widget
from .button import Button, _ButtonBase
from .input import TextAreaInput, TextInput


class SelectBase(Widget):

    options = param.ClassSelector(default=[], class_=(dict, list))

    __abstract = True

    @property
    def labels(self):
        return [str(o) for o in self.options]

    @property
    def values(self):
        if isinstance(self.options, dict):
            return list(self.options.values())
        else:
            return self.options

    @property
    def _items(self):
        return OrderedDict(zip(self.labels, self.values))



class SingleSelectBase(SelectBase):

    value = param.Parameter(default=None)

    _supports_embed = True

    __abstract = True

    def __init__(self, **params):
        super().__init__(**params)
        values = self.values
        if self.value is None and None not in values and values:
            self.value = values[0]

    def _process_param_change(self, msg):
        msg = super()._process_param_change(msg)
        labels, values = self.labels, self.values
        unique = len(set(self.unicode_values)) == len(labels)
        if 'value' in msg:
            val = msg['value']
            if isIn(val, values):
                unicode_values = self.unicode_values if unique else labels
                msg['value'] = unicode_values[indexOf(val, values)]
            elif values:
                self.value = self.values[0]
            else:
                self.value = None
                msg['value'] = ''

        if 'options' in msg:
            if isinstance(self.options, dict):
                if unique:
                    options = [(v, l) for l,v in zip(labels, self.unicode_values)]
                else:
                    options = labels
                msg['options'] = options
            else:
                msg['options'] = self.unicode_values
            val = self.value
            if values:
                if not isIn(val, values):
                    self.value = values[0]
            else:
                self.value = None
        return msg

    @property
    def unicode_values(self):
        return [str(v) for v in self.values]

    def _process_property_change(self, msg):
        msg = super()._process_property_change(msg)
        if 'value' in msg:
            if not self.values:
                pass
            elif msg['value'] == '':
                msg['value'] = self.values[0] if self.values else None
            else:
                if isIn(msg['value'], self.unicode_values):
                    idx = indexOf(msg['value'], self.unicode_values)
                else:
                    idx = indexOf(msg['value'], self.labels)
                msg['value'] = self._items[self.labels[idx]]
        msg.pop('options', None)
        return msg

    def _get_embed_state(self, root, values=None, max_opts=3):
        if values is None:
            values = self.values
        elif any(v not in self.values for v in values):
            raise ValueError("Supplied embed states were not found "
                             "in the %s widgets values list." %
                             type(self).__name__)
        return (self, self._models[root.ref['id']][0], values,
                lambda x: x.value, 'value', 'cb_obj.value')


class Select(SingleSelectBase):
    """
    The `Select` widget allows selecting a value from a list or dictionary of
    `options` by selecting it from a dropdown menu or selection area.

    It falls into the broad category of single-value, option-selection widgets
    that provide a compatible API and include the `RadioBoxGroup`,
    `AutocompleteInput` and `DiscreteSlider` widgets.

    Reference: https://panel.holoviz.org/reference/widgets/Select.html

    :Example:

    >>> Select(name='Study', options=['Biology', 'Chemistry', 'Physics'])
    """

    disabled_options = param.List(default=[], doc="""
        Optional list of ``options`` that are disabled, i.e. unusable and
        un-clickable. If ``options`` is a dictionary the list items must be
        dictionary values.""")

    groups = param.Dict(default=None, doc="""
        Dictionary whose keys are used to visually group the options
        and whose values are either a list or a dictionary of options
        to select from. Mutually exclusive with ``options``  and valid only
        if ``size`` is 1.""")

    size = param.Integer(default=1, bounds=(1, None), doc="""
        Declares how many options are displayed at the same time.
        If set to 1 displays options as dropdown otherwise displays
        scrollable area.""")

    _source_transforms = {'size': None, 'groups': None}

    @property
    def _widget_type(self):
        return CustomSelect if self.size == 1 else _BkSingleSelect

    def __init__(self, **params):
        super().__init__(**params)
        if self.size == 1:
            self.param.size.constant = True
        self._callbacks.extend([
            self.param.watch(
                self._validate_options_groups,
                ['options', 'groups']
            ),
            self.param.watch(
                self._validate_disabled_options,
                ['options', 'disabled_options', 'value']
            ),
        ])
        self._validate_options_groups()
        self._validate_disabled_options()

    def _validate_disabled_options(self, *events):
        if self.disabled_options and self.disabled_options == self.values:
            raise ValueError(
                f'All the options of a {type(self).__name__} '
                'widget cannot be disabled.'
            )
        not_in_opts = [
            dopts
            for dopts in self.disabled_options
            if dopts not in (self.values or [])
        ]
        if not_in_opts:
            raise ValueError(
                f'Cannot disable non existing options of {type(self).__name__}: {not_in_opts}'
            )
        if len(events) == 1:
            if events[0].name == 'value' and self.value in self.disabled_options:
                raise ValueError(
                    f'Cannot set the value of {type(self).__name__} to '
                    f'{self.value!r} as it is a disabled option.'
                )
            elif events[0].name == 'disabled_options' and self.value in self.disabled_options:
                raise ValueError(
                    f'Cannot set disabled_options of {type(self).__name__} to a list that '
                    f'includes the current value {self.value!r}.'
                )
        if self.value in self.disabled_options:
            raise ValueError(
                f'Cannot initialize {type(self).__name__} with value {self.value!r} '
                'as it is one of the disabled options.'
            )


    def _validate_options_groups(self, *events):
        if self.options and self.groups:
            raise ValueError(
                f'{type(self).__name__} options and groups parameters '
                'are mutually exclusive.'
            )
        if self.size > 1 and self.groups:
            raise ValueError(
                f'{type(self).__name__} with size > 1 doe not support the'
                ' `groups` parameter, use `options` instead.'
            )

    def _process_param_change(self, msg):
        msg = super()._process_param_change(msg)
        if msg.get('size') == 1:
            msg.pop('size')
        groups = msg.pop('groups', None)
        if groups is not None:
            if (all(isinstance(values, dict) for values in groups.values()) is False
               and  all(isinstance(values, list) for values in groups.values()) is False):
                raise ValueError(
                    'The values of the groups dictionary must be all of '
                    'the dictionary or the list type.'
                )
            labels, values = self.labels, self.values
            unique = len(set(self.unicode_values)) == len(labels)
            if groups:
                if isinstance(next(iter(self.groups.values())), dict):
                    if unique:
                        options = {
                            group: [(str(value), label) for label, value in subd.items()]
                            for group, subd in groups.items()
                        }
                    else:
                        options = {
                            group: [str(v) for v in self.groups[group]]
                            for group in groups.keys()
                        }
                    msg['options'] = options
                else:
                    msg['options'] = {
                        group: [(str(value), str(value)) for value in values]
                        for group, values in groups.items()
                    }
            val = self.value
            if values:
                if not isIn(val, values):
                    self.value = values[0]
            else:
                self.value = None
        return msg

    @property
    def labels(self):
        if self.options:
            return super().labels
        else:
            if not self.groups:
                return {}
            else:
                return list(map(str, itertools.chain(*self.groups.values())))

    @property
    def values(self):
        if self.options:
            return super().values
        else:
            if not self.groups:
                return []
            if isinstance(next(iter(self.groups.values())), dict):
                return [v for subd in self.groups.values() for v in subd.values()]
            else:
                return list(itertools.chain(*self.groups.values()))


class _MultiSelectBase(SingleSelectBase):

    value = param.List(default=[])

    _supports_embed = False

    def _process_param_change(self, msg):
        msg = super(SingleSelectBase, self)._process_param_change(msg)
        labels, values = self.labels, self.values
        if 'value' in msg:
            msg['value'] = [labels[indexOf(v, values)] for v in msg['value']
                            if isIn(v, values)]

        if 'options' in msg:
            msg['options'] = labels
            if any(not isIn(v, values) for v in self.value):
                self.value = [v for v in self.value if isIn(v, values)]
        return msg

    def _process_property_change(self, msg):
        msg = super(SingleSelectBase, self)._process_property_change(msg)
        if 'value' in msg:
            labels = self.labels
            msg['value'] = [self._items[v] for v in msg['value']
                            if v in labels]
        msg.pop('options', None)
        return msg


class MultiSelect(_MultiSelectBase):
    """
    The `MultiSelect` widget allows selecting multiple values from a list of
    `options`.

    It falls into the broad category of multi-value, option-selection widgets
    that provide a compatible API and include the`CrossSelector`,
    `CheckBoxGroup` and `CheckButtonGroup` widgets.

    Reference: https://panel.holoviz.org/reference/widgets/MultiSelect.html

    :Example:

    >>> MultiSelect(
    ...     name='Frameworks', value=['Bokeh', 'Panel'],
    ...     options=['Bokeh', 'Dash', 'Panel', 'Streamlit', 'Voila'], size=8
    ... )
    """

    size = param.Integer(default=4, doc="""
        The number of items displayed at once (i.e. determines the
        widget height).""")

    _widget_type = _BkMultiSelect


class MultiChoice(_MultiSelectBase):
    """
    The `MultiChoice` widget allows selecting multiple values from a list of
    `options`.

    It falls into the broad category of multi-value, option-selection widgets
    that provide a compatible API and include the `MultiSelect`,
    `CrossSelector`, `CheckBoxGroup` and `CheckButtonGroup` widgets.

    The `MultiChoice` widget provides a much more compact UI than
    `MultiSelect`.

    Reference: https://panel.holoviz.org/reference/widgets/MultiChoice.html

    :Example:

    >>> MultiChoice(
    ...     name='Favourites', value=['Panel', 'hvPlot'],
    ...     options=['Panel', 'hvPlot', 'HoloViews', 'GeoViews', 'Datashader', 'Param', 'Colorcet'],
    ...     max_items=2
    ... )
    """

    delete_button = param.Boolean(default=True, doc="""
        Whether to display a button to delete a selected option.""")

    max_items = param.Integer(default=None, bounds=(1, None), doc="""
        Maximum number of options that can be selected.""")

    option_limit = param.Integer(default=None, bounds=(1, None), doc="""
        Maximum number of options to display at once.""")

    search_option_limit = param.Integer(default=None, bounds=(1, None), doc="""
        Maximum number of options to display at once if search string is entered.""")

    placeholder = param.String(default='', doc="""
        String displayed when no selection has been made.""")

    solid = param.Boolean(default=True, doc="""
        Whether to display widget with solid or light style.""")

    _widget_type = _BkMultiChoice


_AutocompleteInput_rename: Mapping[str, Union[str, None]] = {'name': 'title', 'options': 'completions'}


class AutocompleteInput(Widget):
    """
    The `MultiChoice` widget allows selecting multiple values from a list of
    `options`.

    It falls into the broad category of multi-value, option-selection widgets
    that provide a compatible API and include the `MultiSelect`,
    `CrossSelector`, `CheckBoxGroup` and `CheckButtonGroup` widgets.

    The `MultiChoice` widget provides a much more compact UI than
    `MultiSelect`.

    Reference: https://panel.holoviz.org/reference/widgets/AutocompleteInput.html

    :Example:

    >>> AutocompleteInput(
    ...     name='Study', options=['Biology', 'Chemistry', 'Physics'],
    ...     placeholder='Write your study here ...'
    ... )
    """

    case_sensitive = param.Boolean(default=True, doc="""
        Enable or disable case sensitivity.""")

    min_characters = param.Integer(default=2, doc="""
        The number of characters a user must type before
        completions are presented.""")

    options = param.List(default=[], doc="""
        A list of completion strings. This will be used to guide the
        user upon typing the beginning of a desired value.""")

    placeholder = param.String(default='', doc="""
        Placeholder for empty input field.""")

    restrict = param.Boolean(default=True, doc="""
        Set to False in order to allow users to enter text that is not
        present in the list of completion strings.""")

    value = param.String(default='', allow_None=True, doc="""
      Initial or entered text value updated when <enter> key is pressed.""")

    value_input = param.String(default='', allow_None=True, doc="""
      Initial or entered text value updated on every key press.""")

    _widget_type = _BkAutocompleteInput

    _rename: Mapping[str, Union[str, None]] = _AutocompleteInput_rename

    def _process_param_change(self, msg):
        msg = super()._process_param_change(msg)
        if 'completions' in msg:
            if self.restrict and not isIn(self.value, msg['completions']):
                msg['value'] = self.value = ''
        return msg


class _RadioGroupBase(SingleSelectBase):

    _supports_embed = False

    _rename: Mapping[str, Union[str, None]] = {'name': None, 'options': 'labels', 'value': 'active'}

    _source_transforms = {'value': "source.labels[value]"}

    _target_transforms = {'value': "target.labels.indexOf(value)"}

    __abstract = True

    def _process_param_change(self, msg):
        msg = super(SingleSelectBase, self)._process_param_change(msg)
        values = self.values
        if 'active' in msg:
            value = msg['active']
            if value in values:
                msg['active'] = indexOf(value, values)
            else:
                if self.value is not None:
                    self.value = None
                msg['active'] = None

        if 'labels' in msg:
            msg['labels'] = self.labels
            value = self.value
            if not isIn(value, values):
                self.value = None
        return msg

    def _process_property_change(self, msg):
        msg = super(SingleSelectBase, self)._process_property_change(msg)
        if 'value' in msg:
            index = msg['value']
            if index is None:
                msg['value'] = None
            else:
                msg['value'] = list(self.values)[index]
        return msg

    def _get_embed_state(self, root, values=None, max_opts=3):
        if values is None:
            values = self.values
        elif any(v not in self.values for v in values):
            raise ValueError("Supplied embed states were not found in "
                             "the %s widgets values list." %
                             type(self).__name__)
        return (self, self._models[root.ref['id']][0], values,
                lambda x: x.active, 'active', 'cb_obj.active')



class RadioButtonGroup(_RadioGroupBase, _ButtonBase):
    """
    The `RadioButtonGroup` widget allows selecting from a list or dictionary
    of values using a set of toggle buttons.

    It falls into the broad category of single-value, option-selection widgets
    that provide a compatible API and include the `RadioBoxGroup`, `Select`,
    and `DiscreteSlider` widgets.

    Reference: https://panel.holoviz.org/reference/widgets/RadioButtonGroup.html

    :Example:

    >>> RadioButtonGroup(
    ...     name='Plotting library', options=['Matplotlib', 'Bokeh', 'Plotly'],
    ...     button_type='success'
    ... )
    """

    orientation = param.Selector(default='horizontal',
        objects=['horizontal', 'vertical'], doc="""
        Button group orientation, either 'horizontal' (default) or 'vertical'.""")

    _widget_type = _BkRadioButtonGroup

    _supports_embed = True



class RadioBoxGroup(_RadioGroupBase):
    """
    The `RadioBoxGroup` widget allows selecting from a list or dictionary of
    values using a set of checkboxes.

    It falls into the broad category of single-value, option-selection widgets
    that provide a compatible API and include the `RadioButtonGroup`, `Select`
    and `DiscreteSlider` widgets.

    Reference: https://panel.holoviz.org/reference/widgets/RadioBoxGroup.html

    :Example:

    >>> RadioBoxGroup(
    ...     name='Sponsor', options=['Anaconda', 'Blackstone'], inline=True
    ... )
    """

    inline = param.Boolean(default=False, doc="""
        Whether the items be arrange vertically (``False``) or
        horizontally in-line (``True``).""")

    _supports_embed = True

    _widget_type = _BkRadioBoxGroup



class _CheckGroupBase(SingleSelectBase):

    value = param.List(default=[])

    _rename: Mapping[str, Union[str, None]] = {'name': None, 'options': 'labels', 'value': 'active'}

    _source_transforms = {'value': "value.map((index) => source.labels[index])"}

    _target_transforms = {'value': "value.map((label) => target.labels.indexOf(label))"}

    _supports_embed = False

    __abstract = True

    def _process_param_change(self, msg):
        msg = super()._process_param_change(msg)
        values = self.values
        if 'active' in msg:
            msg['active'] = [indexOf(v, values) for v in msg['active']
                             if isIn(v, values)]
        if 'labels' in msg:
            msg['labels'] = self.labels
            if any(not isIn(v, values) for v in self.value):
                self.value = [v for v in self.value if isIn(v, values)]
            msg["active"] = [indexOf(v, values) for v in self.value
                             if isIn(v, values)]
        msg.pop('title', None)
        return msg

    def _process_property_change(self, msg):
        msg = super(SingleSelectBase, self)._process_property_change(msg)
        if 'value' in msg:
            values = self.values
            msg['value'] = [values[a] for a in msg['value']]
        return msg



class CheckButtonGroup(_CheckGroupBase, _ButtonBase):
    """
    The `CheckButtonGroup` widget allows selecting between a list of options
    by toggling the corresponding buttons.

    It falls into the broad category of multi-option selection widgets that
    provide a compatible API and include the `MultiSelect`, `CrossSelector`
    and `CheckBoxGroup` widgets.

    Reference: https://panel.holoviz.org/reference/widgets/CheckButtonGroup.html

    :Example:

    >>> CheckButtonGroup(
    ...     name='Regression Models', value=['Lasso', 'Ridge'],
    ...     options=['Lasso', 'Linear', 'Ridge', 'Polynomial']
    ... )
    """

    orientation = param.Selector(default='horizontal',
        objects=['horizontal', 'vertical'], doc="""
        Button group orientation, either 'horizontal' (default) or 'vertical'.""")

    _widget_type = _BkCheckboxButtonGroup


class CheckBoxGroup(_CheckGroupBase):
    """
    The `CheckBoxGroup` widget allows selecting between a list of options by
    ticking the corresponding checkboxes.

    It falls into the broad category of multi-option selection widgets that
    provide a compatible API and include the `MultiSelect`, `CrossSelector`
    and `CheckButtonGroup` widgets.

    Reference: https://panel.holoviz.org/reference/widgets/CheckBoxGroup.html

    :Example:

    >>> CheckBoxGroup(
    ...     name='Fruits', value=['Apple', 'Pear'], options=['Apple', 'Banana', 'Pear', 'Strawberry'],
    ...     inline=True
    ... )
    """

    inline = param.Boolean(default=False, doc="""
        Whether the items be arrange vertically (``False``) or
        horizontally in-line (``True``).""")

    _widget_type = _BkCheckboxGroup



class ToggleGroup(SingleSelectBase):
    """This class is a factory of ToggleGroup widgets.

    A ToggleGroup is a group of widgets which can be switched 'on' or 'off'.

    Two types of widgets are available through the widget_type argument :
        * `'button'` (default)
        * `'box'`

    Two different behaviors are available through behavior argument:
        * 'check' (default) : boolean
           Any number of widgets can be selected. In this case value
           is a 'list' of objects.
        * 'radio' : boolean
           One and only one widget is switched on. In this case value
           is an 'object'.
    """

    _widgets_type = ['button', 'box']
    _behaviors = ['check', 'radio']

    def __new__(cls, widget_type='button', behavior='check', **params):

        if widget_type not in ToggleGroup._widgets_type:
            raise ValueError('widget_type {} is not valid. Valid options are {}'
                             .format(widget_type, ToggleGroup._widgets_type))
        if behavior not in ToggleGroup._behaviors:
            raise ValueError('behavior {} is not valid. Valid options are {}'
                             .format(widget_type, ToggleGroup._behaviors))

        if behavior == 'check':
            if widget_type == 'button':
                return CheckButtonGroup(**params)
            else:
                return CheckBoxGroup(**params)
        else:
            if isinstance(params.get('value'), list):
                raise ValueError('Radio buttons require a single value, '
                                 'found: %s' % params['value'])
            if widget_type == 'button':
                return RadioButtonGroup(**params)
            else:
                return RadioBoxGroup(**params)



class CrossSelector(CompositeWidget, MultiSelect):
    """
    A composite widget which allows selecting from a list of items
    by moving them between two lists. Supports filtering values by
    name to select them in bulk.

    Reference: https://panel.holoviz.org/reference/widgets/CrossSelector.html

    :Example:

    >>> CrossSelector(
    ...     name='Fruits', value=['Apple', 'Pear'],
    ...     options=['Apple', 'Banana', 'Pear', 'Strawberry']
    ... )
    """

    width = param.Integer(default=600, allow_None=True, doc="""
        The number of options shown at once (note this is the
        only way to control the height of this widget)""")

    height = param.Integer(default=200, allow_None=True, doc="""
        The number of options shown at once (note this is the
        only way to control the height of this widget)""")

    filter_fn = param.Callable(default=re.search, doc="""
        The filter function applied when querying using the text
        fields, defaults to re.search. Function is two arguments, the
        query or pattern and the item label.""")

    size = param.Integer(default=10, doc="""
        The number of options shown at once (note this is the only way
        to control the height of this widget)""")

    definition_order = param.Integer(default=True, doc="""
       Whether to preserve definition order after filtering. Disable
       to allow the order of selection to define the order of the
       selected list.""")

    def __init__(self, **params):
        super().__init__(**params)
        # Compute selected and unselected values

        labels, values = self.labels, self.values
        selected = [labels[indexOf(v, values)] for v in params.get('value', [])
                    if isIn(v, values)]
        unselected = [k for k in labels if k not in selected]
        layout = dict(sizing_mode='stretch_both', background=self.background, margin=0)
        self._lists = {
            False: MultiSelect(options=unselected, size=self.size, **layout),
            True: MultiSelect(options=selected, size=self.size, **layout)
        }
        self._lists[False].param.watch(self._update_selection, 'value')
        self._lists[True].param.watch(self._update_selection, 'value')

        # Define buttons
        self._buttons = {False: Button(name='<<', width=50),
                         True: Button(name='>>', width=50)}

        self._buttons[False].param.watch(self._apply_selection, 'clicks')
        self._buttons[True].param.watch(self._apply_selection, 'clicks')

        # Define search
        self._search = {
            False: TextInput(placeholder='Filter available options',
                             margin=(0, 0, 10, 0), width_policy='max'),
            True: TextInput(placeholder='Filter selected options',
                            margin=(0, 0, 10, 0), width_policy='max')
        }
        self._search[False].param.watch(self._filter_options, 'value')
        self._search[True].param.watch(self._filter_options, 'value')

        self._placeholder = TextAreaInput(
            placeholder=("To select an item highlight it on the left "
                         "and use the arrow button to move it to the right."),
            disabled=True, **layout
        )
        right = self._lists[True] if self.value else self._placeholder

        # Define Layout
        self._unselected = Column(self._search[False], self._lists[False], **layout)
        self._selected = Column(self._search[True], right, **layout)
        buttons = Column(self._buttons[True], self._buttons[False], margin=(0, 5))

        self._composite[:] = [
            self._unselected, Column(VSpacer(), buttons, VSpacer()), self._selected
        ]

        self._selections = {False: [], True: []}
        self._query = {False: '', True: ''}

        self._update_disabled()

    @param.depends('size', watch=True)
    def _update_size(self):
        self._lists[False].size = self.size
        self._lists[True].size = self.size

    @param.depends('disabled', watch=True)
    def _update_disabled(self):
        self._buttons[False].disabled = self.disabled
        self._buttons[True].disabled = self.disabled

    @param.depends('value', watch=True)
    def _update_value(self):
        labels, values = self.labels, self.values
        selected = [labels[indexOf(v, values)] for v in self.value
                    if isIn(v, values)]
        unselected = [k for k in labels if k not in selected]
        self._lists[True].options = selected
        self._lists[True].value = []
        self._lists[False].options = unselected
        self._lists[False].value = []
        if len(self._lists[True].options) and self._selected[-1] is not self._lists[True]:
            self._selected[-1] = self._lists[True]
        elif not len(self._lists[True].options) and self._selected[-1] is not self._placeholder:
            self._selected[-1] = self._placeholder

    @param.depends('options', watch=True)
    def _update_options(self):
        """
        Updates the options of each of the sublists after the options
        for the whole widget are updated.
        """
        self._selections[False] = []
        self._selections[True] = []
        self._update_value()

    def _apply_filters(self):
        self._apply_query(False)
        self._apply_query(True)

    def _filter_options(self, event):
        """
        Filters unselected options based on a text query event.
        """
        selected = event.obj is self._search[True]
        self._query[selected] = event.new
        self._apply_query(selected)

    def _apply_query(self, selected):
        query = self._query[selected]
        other = self._lists[not selected].labels
        labels = self.labels
        if self.definition_order:
            options = [k for k in labels if k not in other]
        else:
            options = self._lists[selected].values
        if not query:
            self._lists[selected].options = options
            self._lists[selected].value = []
        else:
            try:
                matches = [o for o in options if self.filter_fn(query, o)]
            except Exception:
                matches = []
            self._lists[selected].options = options if options else []
            self._lists[selected].value = [m for m in matches]

    def _update_selection(self, event):
        """
        Updates the current selection in each list.
        """
        selected = event.obj is self._lists[True]
        self._selections[selected] = [v for v in event.new if v != '']

    def _apply_selection(self, event):
        """
        Applies the current selection depending on which button was
        pressed.
        """
        selected = event.obj is self._buttons[True]

        new = OrderedDict([(k, self._items[k]) for k in self._selections[not selected]])
        old = self._lists[selected].options
        other = self._lists[not selected].options

        merged = OrderedDict([(k, k) for k in list(old)+list(new)])
        leftovers = OrderedDict([(k, k) for k in other if k not in new])
        self._lists[selected].options = merged if merged else {}
        self._lists[not selected].options = leftovers if leftovers else {}
        if len(self._lists[True].options):
            self._selected[-1] = self._lists[True]
        else:
            self._selected[-1] = self._placeholder
        self.value = [self._items[o] for o in self._lists[True].options if o != '']
        self._apply_filters()

    def _get_model(self, doc, root=None, parent=None, comm=None):
        return self._composite._get_model(doc, root, parent, comm)<|MERGE_RESOLUTION|>--- conflicted
+++ resolved
@@ -4,23 +4,9 @@
 """
 import itertools
 import re
+
 from collections import OrderedDict
-<<<<<<< HEAD
 from typing import Mapping, Union
-
-import param
-from bokeh.models.widgets import AutocompleteInput as _BkAutocompleteInput
-from bokeh.models.widgets import CheckboxButtonGroup as _BkCheckboxButtonGroup
-from bokeh.models.widgets import CheckboxGroup as _BkCheckboxGroup
-from bokeh.models.widgets import MultiChoice as _BkMultiChoice
-from bokeh.models.widgets import MultiSelect as _BkMultiSelect
-from bokeh.models.widgets import RadioButtonGroup as _BkRadioButtonGroup
-from bokeh.models.widgets import RadioGroup as _BkRadioBoxGroup
-
-from ..layout import Column, VSpacer
-from ..models import CustomSelect
-from ..models import SingleSelect as _BkSingleSelect
-=======
 
 import param
 
@@ -34,7 +20,6 @@
 
 from ..layout import Column, VSpacer
 from ..models import CustomSelect, SingleSelect as _BkSingleSelect
->>>>>>> 168d9af3
 from ..util import indexOf, isIn
 from .base import CompositeWidget, Widget
 from .button import Button, _ButtonBase
