"""
Defines the Param pane which converts Parameterized classes into a
set of widgets.
"""
from __future__ import annotations

import asyncio
import inspect
import itertools
import json
import os
import sys
import textwrap
import types

from collections import defaultdict, namedtuple
from collections.abc import Callable
from contextlib import contextmanager
from functools import partial
from typing import (
    TYPE_CHECKING, Any, ClassVar, Generator, Mapping, Optional,
)

import param

try:
    from param import Skip
except Exception:
    class Skip(Exception):
        """
        Exception that allows skipping an update for function-level updates.
        """
from param.parameterized import (
    Undefined, classlist, discard_events, eval_function_with_deps,
    get_method_owner, iscoroutinefunction, resolve_ref, resolve_value,
)
from param.reactive import rx

try:
    from param import Skip
except Exception:
    class Skip(RuntimeError):
        """
        Exception that allows skipping an update for function-level updates.
        """

from .config import config
from .io import state
from .layout import (
    Column, HSpacer, Panel, Row, Spacer, Tabs, WidgetBox,
)
from .pane import DataFrame as DataFramePane
from .pane.base import Pane, ReplacementPane
from .reactive import Reactive
from .util import (
    abbreviated_repr, flatten, full_groupby, fullpath, is_parameterized,
    param_name, recursive_parameterized, to_async_gen,
)
from .util.checks import is_dataframe, is_mpl_axes, is_series
from .viewable import Layoutable, Viewable
from .widgets import (
    ArrayInput, Button, Checkbox, ColorPicker, DataFrame, DatePicker,
    DateRangeSlider, DatetimeInput, DatetimeRangeSlider, DiscreteSlider,
    FileInput, FileSelector, FloatInput, FloatSlider, IntInput, IntSlider,
    LiteralInput, MultiSelect, RangeSlider, Select, StaticText, Tabulator,
    TextInput, Toggle, Widget, WidgetBase,
)
from .widgets.button import _ButtonBase

if TYPE_CHECKING:
    from bokeh.document import Document
    from bokeh.model import Model
    from pyviz_comms import Comm


def SingleFileSelector(pobj: param.Parameter) -> type[Widget]:
    """
    Determines whether to use a TextInput or Select widget for FileSelector
    """
    if pobj.path:
        return Select
    else:
        return TextInput


def LiteralInputTyped(pobj: param.Parameter) -> type[Widget]:
    if isinstance(pobj, param.Tuple):
        return type(str('TupleInput'), (LiteralInput,), {'type': tuple})
    elif isinstance(pobj, param.Number):
        return type(str('NumberInput'), (LiteralInput,), {'type': (int, float)})
    elif isinstance(pobj, param.Dict):
        return type(str('DictInput'), (LiteralInput,), {'type': dict})
    elif isinstance(pobj, param.List):
        return type(str('ListInput'), (LiteralInput,), {'type': list})
    return LiteralInput


def DataFrameWidget(pobj: param.DataFrame) -> type[Widget]:
    if 'panel.models.tabulator' in sys.modules:
        return Tabulator
    else:
        return DataFrame


@contextmanager
def set_values(*parameterizeds, **param_values):
    """
    Temporarily sets parameter values to the specified values on all
    supplied Parameterized objects.

    Arguments
    ---------
    parameterizeds: tuple(param.Parameterized)
        Any number of parameterized objects.
    param_values: dict
        A dictionary of parameter names and temporary values.
    """
    old = []
    for parameterized in parameterizeds:
        old_values = {p: getattr(parameterized, p) for p in param_values}
        old.append((parameterized, old_values))
        parameterized.param.update(**param_values)
    try:
        yield
    finally:
        for parameterized, old_values in old:
            parameterized.param.update(**old_values)


class Param(Pane):
    """
    Param panes render a Parameterized class into a set of interactive widgets
    that are dynamically linked to the parameter values of the class.

    Reference: https://panel.holoviz.org/reference/panes/Param.html

    Example:

    >>> import param
    >>> import panel as pn
    >>> pn.extension()

    >>> class App(param.Parameterized):
    >>>     some_text = param.String(default="Hello")
    >>>     some_float = param.Number(default=1, bounds=(0, 10), step=0.1)
    >>>     some_boolean = param.Boolean(default=True)

    >>> app = App()

    >>> pn.Param(app, parameters=["some_text", "some_float"], show_name=False).servable()
    """

    display_threshold = param.Number(default=0, precedence=-10, doc="""
        Parameters with precedence below this value are not displayed.""")

    default_layout = param.ClassSelector(default=Column, class_=Panel,
                                         is_instance=False)

    default_precedence = param.Number(default=1e-8, precedence=-10, doc="""
        Precedence value to use for parameters with no declared
        precedence.  By default, zero predecence is available for
        forcing some parameters to the top of the list, and other
        values above the default_precedence values can be used to sort
        or group parameters arbitrarily.""")

    expand = param.Boolean(default=False, doc="""
        Whether parameterized subobjects are expanded or collapsed on
        instantiation.""")

    expand_button = param.Boolean(default=None, doc="""
        Whether to add buttons to expand and collapse sub-objects.""")

    expand_layout = param.Parameter(default=Column, doc="""
        Layout to expand sub-objects into.""")

    height = param.Integer(default=None, bounds=(0, None), doc="""
        Height of widgetbox the parameter widgets are displayed in.""")

    hide_constant = param.Boolean(default=False, doc="""
        Whether to hide widgets of constant parameters.""")

    initializer = param.Callable(default=None, doc="""
        User-supplied function that will be called on initialization,
        usually to update the default Parameter values of the
        underlying parameterized object.""")

    name = param.String(default='', doc="""
        Title of the pane.""")

    object = param.Parameter(default=None, allow_refs=False, doc="""
        The object being wrapped, which will be converted to a
        Bokeh model.""")

    parameters = param.List(default=[], allow_None=True, doc="""
        If set this serves as a allowlist of parameters to display on
        the supplied Parameterized object.""")

    show_labels = param.Boolean(default=True, doc="""
        Whether to show labels for each widget""")

    show_name = param.Boolean(default=True, doc="""
        Whether to show the parameterized object's name""")

    sort = param.ClassSelector(default=False, class_=(bool, Callable), doc="""
        If True the widgets will be sorted alphabetically by label.
        If a callable is provided it will be used to sort the Parameters,
        for example lambda x: x[1].label[::-1] will sort by the reversed
        label.""")

    width = param.Integer(default=None, allow_None=True, bounds=(0, None), doc="""
        Width of widgetbox the parameter widgets are displayed in.""")

    widgets = param.Dict(doc="""
        Dictionary of widget overrides, mapping from parameter name
        to widget class.""")

    mapping: ClassVar[Mapping[param.Parameter, Widget | Callable[[param.Parameter], Widget]]] = {
        param.Action:            Button,
        param.Array:             ArrayInput,
        param.Boolean:           Checkbox,
        param.Bytes:             FileInput,
        param.CalendarDate:      DatePicker,
        param.Color:             ColorPicker,
        param.Date:              DatetimeInput,
        param.DateRange:         DatetimeRangeSlider,
        param.CalendarDateRange: DateRangeSlider,
        param.DataFrame:         DataFrameWidget,
        param.Dict:              LiteralInputTyped,
        param.FileSelector:      SingleFileSelector,
        param.Filename:          TextInput,
        param.Foldername:        TextInput,
        param.Integer:           IntSlider,
        param.List:              LiteralInputTyped,
        param.MultiFileSelector: FileSelector,
        param.ListSelector:      MultiSelect,
        param.Number:            FloatSlider,
        param.ObjectSelector:    Select,
        param.Parameter:         LiteralInputTyped,
        param.Range:             RangeSlider,
        param.Selector:          Select,
        param.String:            TextInput,
    }

    if hasattr(param, 'Event'):
        mapping[param.Event] = Button

    _ignored_refs: ClassVar[tuple[str,...]] = ('object',)

    _linkable_properties: ClassVar[tuple[str,...]] = ()

    _rerender_params: ClassVar[list[str]] = []

    _unpack: ClassVar[bool] = True

    def __init__(self, object=None, **params):
        if isinstance(object, param.Parameter):
            if 'show_name' not in params:
                params['show_name'] = False
            params['parameters'] = [object.name]
            object = object.owner
        if isinstance(object, param.parameterized.Parameters):
            object = object.cls if object.self is None else object.self

        if 'parameters' not in params and object is not None:
            params['parameters'] = [p for p in object.param if p != 'name']
            self._explicit_parameters = False
        else:
            self._explicit_parameters = object is not None

        if object and 'name' not in params:
            params['name'] = param_name(object.name)
        super().__init__(object, **params)
        self._updating = []

        # Construct Layout
        kwargs = {p: v for p, v in self.param.values().items()
                  if p in Layoutable.param and v is not None}
        self._widget_box = self.default_layout(**kwargs)

        layout = self.expand_layout
        if isinstance(layout, Panel):
            self._expand_layout = layout
            self.layout = self._widget_box
        elif isinstance(self._widget_box, layout):
            self.layout = self._expand_layout = self._widget_box
        elif isinstance(layout, type) and issubclass(layout, Panel):
            self.layout = self._expand_layout = layout(self._widget_box, **kwargs)
        else:
            raise ValueError('expand_layout expected to be a panel.layout.Panel'
                             f'type or instance, found {type(layout).__name__} type.')
        self.param.watch(self._update_widgets, [
            'object', 'parameters', 'name', 'display_threshold', 'expand_button',
            'expand', 'expand_layout', 'widgets', 'show_labels', 'show_name',
            'hide_constant'])
        self._update_widgets()

    def __repr__(self, depth=0):
        cls = type(self).__name__
        obj_cls = type(self.object).__name__
        params = [] if self.object is None else list(self.object.param)
        parameters = [k for k in params if k != 'name']
        params = []
        for p, v in sorted(self.param.values().items()):
            if v == self.param[p].default: continue
            elif v is None: continue
            elif isinstance(v, str) and v == '': continue
            elif p == 'object' or (p == 'name' and v.startswith((obj_cls, cls))): continue
            elif p == 'parameters' and v == parameters: continue
            try:
                params.append(f'{p}={abbreviated_repr(v)}')
            except RuntimeError:
                params.append('{}={}'.format(p, '...'))
        obj = 'None' if self.object is None else f'{type(self.object).__name__}'
        template = '{cls}({obj}, {params})' if params else '{cls}({obj})'
        return template.format(cls=cls, params=', '.join(params), obj=obj)

    #----------------------------------------------------------------
    # Callback API
    #----------------------------------------------------------------

    @property
    def _synced_params(self):
        ignored_params = ['default_layout', 'loading', 'background']
        return [p for p in Layoutable.param if p not in ignored_params]

    def _update_widgets(self, *events):
        parameters = []
        for event in sorted(events, key=lambda x: x.name):
            if event.name == 'object':
                if isinstance(event.new, param.parameterized.Parameters):
                    # Setting object will trigger this method a second time
                    self.object = event.new.cls if event.new.self is None else event.new.self
                    return

                if self._explicit_parameters:
                    parameters = self.parameters
                elif event.new is None:
                    parameters = []
                else:
                    parameters = [p for p in event.new.param if p != 'name']
                if event.new is not None:
                    self.name = param_name(event.new.name)
            if event.name == 'parameters':
                if event.new is None:
                    self._explicit_parameters = False
                    if self.object is not None:
                        parameters = [p for p in self.object.param if p != 'name']
                else:
                    self._explicit_parameters = True
                    parameters = [] if event.new == [] else event.new

        if parameters != [] and parameters != self.parameters:
            # Setting parameters will trigger this method a second time
            self.parameters = parameters
            return

        for cb in list(self._internal_callbacks):
            if cb.inst in self._widget_box.objects:
                cb.inst.param.unwatch(cb)
                self._internal_callbacks.remove(cb)

        # Construct widgets
        if self.object is None:
            self._widgets = {}
        else:
            self._widgets = self._get_widgets()

        alias = {'_title': 'name'}
        widgets = [widget for p, widget in self._widgets.items()
                   if (self.object.param[alias.get(p, p)].precedence is None)
                   or (self.object.param[alias.get(p, p)].precedence >= self.display_threshold)]
        self._widget_box.objects = widgets
        if not (self.expand_button == False and not self.expand):
            self._link_subobjects()

    def _link_subobjects(self):
        for pname, widget in self._widgets.items():
            widgets = [widget] if isinstance(widget, WidgetBase) else widget
            if not any(is_parameterized(getattr(w, 'value', None)) or
                       any(is_parameterized(o) for o in getattr(w, 'options', []))
                       for w in widgets):
                continue
            if (isinstance(widgets, Row) and isinstance(widgets[1], Toggle)):
                selector, toggle = (widgets[0], widgets[1])
            else:
                selector, toggle = (widget, None)

            def toggle_pane(change, parameter=pname):
                "Adds or removes subpanel from layout"
                parameterized = getattr(self.object, parameter)
                existing = [p for p in self._expand_layout.objects
                            if isinstance(p, Param) and
                            p.object in recursive_parameterized(parameterized)]
                if not change.new:
                    self._expand_layout[:] = [
                        e for e in self._expand_layout.objects
                        if e not in existing
                    ]
                elif change.new:
                    kwargs = {k: v for k, v in self.param.values().items()
                              if k not in ['name', 'object', 'parameters']}
                    pane = Param(parameterized, name=parameterized.name,
                                 **kwargs)
                    if isinstance(self._expand_layout, Tabs):
                        title = self.object.param[parameter].label
                        pane = (title, pane)
                    self._expand_layout.append(pane)

            def update_pane(change, parameter=pname, toggle=toggle):
                "Adds or removes subpanel from layout"
                layout = self._expand_layout
                existing = [p for p in layout.objects if isinstance(p, Param)
                            and p.object is change.old]

                if toggle:
                    toggle.disabled = not is_parameterized(change.new)
                if not existing:
                    return
                elif is_parameterized(change.new):
                    parameterized = change.new
                    kwargs = {k: v for k, v in self.param.values().items()
                              if k not in ['name', 'object', 'parameters']}
                    pane = Param(parameterized, name=parameterized.name,
                                 **kwargs)
                    layout[layout.objects.index(existing[0])] = pane
                else:
                    layout.remove(existing[0])

            watchers = [selector.param.watch(update_pane, 'value')]
            if toggle:
                watchers.append(toggle.param.watch(toggle_pane, 'value'))
            self._internal_callbacks += watchers

            if self.expand:
                if self.expand_button:
                    toggle.value = True
                else:
                    toggle_pane(namedtuple('Change', 'new')(True))

    def widget(self, p_name):
        """Get widget for param_name"""
        p_obj = self.object.param[p_name]
        kw_widget = {}

        widget_class_overridden = True
        if self.widgets is None or p_name not in self.widgets:
            widget_class_overridden = False
            widget_class = self.widget_type(p_obj)
        elif isinstance(self.widgets[p_name], dict):
            kw_widget = dict(self.widgets[p_name])
            if 'widget_type' in self.widgets[p_name]:
                widget_class = kw_widget.pop('widget_type')
            elif 'type' in self.widgets[p_name]:
                widget_class = kw_widget.pop('type')
            else:
                widget_class_overridden = False
                widget_class = self.widget_type(p_obj)
        else:
            widget_class = self.widgets[p_name]

        if not self.show_labels and not issubclass(widget_class, _ButtonBase):
            label = ''
        else:
            label = p_obj.label
        kw = dict(disabled=p_obj.constant, name=label)
        if self.hide_constant:
            kw['visible'] = not p_obj.constant

        value = getattr(self.object, p_name)
        allow_None = p_obj.allow_None or False
        if isinstance(widget_class, type) and issubclass(widget_class, WidgetBase):
            allow_None &= widget_class.param.value.allow_None
        if value is not None or allow_None:
            kw['value'] = value

        if hasattr(p_obj, 'get_range'):
            options = p_obj.get_range()
            # This applies to widgets whose `options` Parameter is a List type,
            # such as AutoCompleteInput.
            if ('options' in widget_class.param
                and isinstance(widget_class.param['options'], param.List)):
                options = list(options.values())
            if not options and value is not None:
                options = [value]
            kw['options'] = options
        if hasattr(p_obj, 'get_soft_bounds'):
            bounds = p_obj.get_soft_bounds()
            if bounds[0] is not None:
                kw['start'] = bounds[0]
            if bounds[1] is not None:
                kw['end'] = bounds[1]
            if (('start' not in kw or 'end' not in kw) and
                not isinstance(p_obj, (param.Date, param.CalendarDate))):
                # Do not change widget class if mapping was overridden
                if not widget_class_overridden:
                    if isinstance(p_obj, param.Number):
                        widget_class = FloatInput
                        if isinstance(p_obj, param.Integer):
                            widget_class = IntInput
                    elif not issubclass(widget_class, LiteralInput):
                        widget_class = LiteralInput
            if hasattr(widget_class, 'step') and getattr(p_obj, 'step', None):
                kw['step'] = p_obj.step
            if hasattr(widget_class, 'fixed_start') and getattr(p_obj, 'bounds', None):
                kw['fixed_start'] = p_obj.bounds[0]
            if hasattr(widget_class, 'fixed_end') and getattr(p_obj, 'bounds', None):
                kw['fixed_end'] = p_obj.bounds[1]

        if p_obj.doc:
            kw['description'] = textwrap.dedent(p_obj.doc).strip()

        # Update kwargs
<<<<<<< HEAD
=======
        onkeyup = kw_widget.pop('onkeyup', False)
        throttled = kw_widget.pop('throttled', False)
        ignored_kws = [repr(k) for k in kw_widget if k not in widget_class.param]
        if ignored_kws:
            self.param.warning(
                f'Param pane was given unknown keyword argument(s) for {p_name!r} '
                f'parameter with a widget of type {widget_class!r}. The following '
                f'keyword arguments could not be applied: {", ".join(ignored_kws)}.'
            )
>>>>>>> 647db1ab
        kw.update(kw_widget)
        kwargs = {k: v for k, v in kw.items() if k in widget_class.param}
        non_param_kwargs = {k: v for k, v in kw_widget.items() if k not in widget_class.param}

        if isinstance(widget_class, type) and issubclass(widget_class, Button):
            kwargs.pop('value', None)

        if isinstance(widget_class, WidgetBase):
            widget = widget_class
        else:
            widget = widget_class(**kwargs, **non_param_kwargs)
        widget._param_pane = self
        widget._param_name = p_name

        watchers = self._internal_callbacks

        def link_widget(change):
            if p_name in self._updating:
                return
            try:
                self._updating.append(p_name)
                self.object.param.update(**{p_name: change.new})
            finally:
                self._updating.remove(p_name)

        if hasattr(param, 'Event') and isinstance(p_obj, param.Event):
            def event(change):
                self.object.param.trigger(p_name)
            watcher = widget.param.watch(event, 'clicks')
        elif isinstance(p_obj, param.Action):
            def action(change):
                value(self.object)
            watcher = widget.param.watch(action, 'clicks')
        elif onkeyup and hasattr(widget, 'value_input'):
            watcher = widget.param.watch(link_widget, 'value_input')
        elif throttled and hasattr(widget, 'value_throttled'):
            watcher = widget.param.watch(link_widget, 'value_throttled')
        else:
            watcher = widget.param.watch(link_widget, 'value')
        watchers.append(watcher)

        def link(change, watchers=[watcher]):
            updates = {}
            if p_name not in self._widgets:
                return
            widget = self._widgets[p_name]
            if change.what == 'constant':
                updates['disabled'] = change.new
                if self.hide_constant:
                    updates['visible'] = not change.new
            elif change.what == 'precedence':
                if change.new is change.old:
                    return
                elif change.new is None:
                    self._rerender()
                elif (change.new < self.display_threshold and
                      widget in self._widget_box.objects):
                    self._widget_box.remove(widget)
                elif change.new >= self.display_threshold:
                    self._rerender()
                return
            elif change.what == 'objects':
                options = p_obj.get_range()
                if ('options' in widget.param and
                    isinstance(widget.param['options'], param.List)):
                    options = list(options)
                updates['options'] = options
            elif change.what == 'bounds':
                start, end = p_obj.get_soft_bounds()
                supports_bounds = hasattr(widget, 'start')
                if start is None or end is None:
                    rerender = supports_bounds
                else:
                    rerender = not supports_bounds
                if supports_bounds:
                    updates['start'] = start
                    updates['end'] = end
                if rerender:
                    self._rerender_widget(p_name)
                    return
            elif change.what == 'step':
                updates['step'] = p_obj.step
            elif change.what == 'label':
                updates['name'] = p_obj.label
            elif p_name in self._updating:
                return
            elif hasattr(param, 'Event') and isinstance(p_obj, param.Event):
                return
            elif isinstance(p_obj, param.Action):
                prev_watcher = watchers[0]
                widget.param.unwatch(prev_watcher)
                def action(event):
                    change.new(self.object)
                watchers[0] = widget.param.watch(action, 'clicks')
                idx = self._internal_callbacks.index(prev_watcher)
                self._internal_callbacks[idx] = watchers[0]
                return
            elif throttled and hasattr(widget, 'value_throttled'):
                updates['value_throttled'] = change.new
                updates['value'] = change.new
            elif isinstance(widget, Row) and len(widget) == 2:
                updates['value'] = change.new
                widget = widget[0]
            else:
                updates['value'] = change.new

            try:
                self._updating.append(p_name)
                if change.type == 'triggered':
                    with discard_events(widget):
                        widget.param.update(**updates)
                    widget.param.trigger(*updates)
                else:
                    widget.param.update(**updates)
            finally:
                self._updating.remove(p_name)

        # Set up links to parameterized object
        watchers.append(self.object.param.watch(link, p_name, 'constant'))
        watchers.append(self.object.param.watch(link, p_name, 'precedence'))
        watchers.append(self.object.param.watch(link, p_name, 'label'))
        if hasattr(p_obj, 'get_range'):
            watchers.append(self.object.param.watch(link, p_name, 'objects'))
        if hasattr(p_obj, 'get_soft_bounds'):
            watchers.append(self.object.param.watch(link, p_name, 'bounds'))
        if 'step' in kw:
            watchers.append(self.object.param.watch(link, p_name, 'step'))
        watchers.append(self.object.param.watch(link, p_name))

        options = resolve_value(kwargs.get('options', []), recursive=False)
        if isinstance(options, dict):
            options = options.values()
        if ((is_parameterized(value) or any(is_parameterized(o) for o in options))
            and (self.expand_button or (self.expand_button is None and not self.expand))):
            toggle = Toggle(
                name='\u22EE', button_type='primary',
                disabled=not is_parameterized(value), max_height=30,
                max_width=20, height_policy='fit', align='end',
                margin=(0, 0, 5, 10)
            )
            width = widget.width
            widget.param.update(
                margin=(5, 0, 5, 10),
                sizing_mode='stretch_width',
                width=None
            )
            return Row(widget, toggle, width=width, margin=0)
        else:
            return widget

    @property
    def _ordered_params(self):
        params = [(p, pobj) for p, pobj in self.object.param.objects('existing').items()
                  if p in self.parameters or p == 'name']
        if self.sort:
            if callable(self.sort):
                key_fn = self.sort
            else:
                key_fn = lambda x: x[1].label
            sorted_params = sorted(params, key=key_fn)
            sorted_params = [el[0] for el in sorted_params if (el[0] != 'name' or el[0] in self.parameters)]
            return sorted_params

        key_fn = lambda x: x[1].precedence if x[1].precedence is not None else self.default_precedence
        sorted_precedence = sorted(params, key=key_fn)
        filtered = [(k, p) for k, p in sorted_precedence]
        groups = itertools.groupby(filtered, key=key_fn)
        # Params preserve definition order in Python 3.6+
        ordered_groups = [list(grp) for (_, grp) in groups]
        ordered_params = [el[0] for group in ordered_groups for el in group
                          if (el[0] != 'name' or el[0] in self.parameters)]
        return ordered_params

    #----------------------------------------------------------------
    # Model API
    #----------------------------------------------------------------

    def _rerender(self):
        precedence = lambda k: self.object.param['name' if k == '_title' else k].precedence
        params = self._ordered_params
        if self.show_name:
            params.insert(0, '_title')
        widgets = []
        for k in params:
            if precedence(k) is None or precedence(k) >= self.display_threshold:
                widgets.append(self._widgets[k])
        self._widget_box.objects = widgets

    def _rerender_widget(self, p_name):
        watchers = []
        for w in self._internal_callbacks:
            if w.inst is self._widgets[p_name]:
                w.inst.param.unwatch(w)
            else:
                watchers.append(w)
        self._widgets[p_name] = self.widget(p_name)
        self._rerender()

    def _get_widgets(self):
        """Return name,widget boxes for all parameters (i.e., a property sheet)"""
        # Format name specially
        if self.expand_layout is Tabs:
            widgets = []
        elif self.show_name:
            widgets = [('_title', StaticText(value=f'<b>{self.name}</b>'))]
        else:
            widgets = []
        widgets += [(pname, self.widget(pname)) for pname in self._ordered_params]
        return dict(widgets)

    def _get_model(
        self, doc: Document, root: Optional[Model] = None,
        parent: Optional[Model] = None, comm: Optional[Comm] = None
    ) -> Model:
        model = self.layout._get_model(doc, root, parent, comm)
        self._models[root.ref['id']] = (model, parent)
        return model

    def _cleanup(self, root: Model | None = None) -> None:
        self.layout._cleanup(root)
        super()._cleanup(root)

    #----------------------------------------------------------------
    # Public API
    #----------------------------------------------------------------

    @classmethod
    def applies(cls, obj: Any) -> float | bool | None:
        if isinstance(obj, param.parameterized.Parameters):
            return 0.8
        elif (is_parameterized(obj) or (isinstance(obj, param.Parameter) and obj.owner is not None)):
            return 0.1
        return False

    @classmethod
    def widget_type(cls, pobj):
        ptype = type(pobj)
        for t in classlist(ptype)[::-1]:
            if t not in cls.mapping:
                continue
            wtype = cls.mapping[t]
            if isinstance(wtype, types.FunctionType):
                return wtype(pobj)
            return wtype

    def get_root(
        self, doc: Optional[Document] = None, comm: Comm | None = None,
        preprocess: bool = True
    ) -> Model:
        root = super().get_root(doc, comm, preprocess)
        ref = root.ref['id']
        self._models[ref] = (root, None)
        return root

    def select(self, selector=None):
        """
        Iterates over the Viewable and any potential children in the
        applying the Selector.

        Arguments
        ---------
        selector: type or callable or None
          The selector allows selecting a subset of Viewables by
          declaring a type or callable function to filter by.

        Returns
        -------
        viewables: list(Viewable)
        """
        return super().select(selector) + self.layout.select(selector)


class ParamRef(ReplacementPane):
    """
    ParamRef wraps any valid parameter reference and resolves it
    dynamically, re-rendering the output. If enabled it will attempt
    to update the previously rendered component inplace.
    """

    defer_load = param.Boolean(default=None, doc="""
        Whether to defer load until after the page is rendered.
        Can be set as parameter or by setting panel.config.defer_load.""")

    generator_mode = param.Selector(default='replace', objects=['append', 'replace'], doc="""
        Whether generators should 'append' to or 'replace' existing output.""")

    lazy = param.Boolean(default=False, doc="""
        Whether to lazily evaluate the contents of the object
        only when it is required for rendering.""")

    loading_indicator = param.Boolean(default=config.loading_indicator, doc="""
        Whether to show a loading indicator while the pane is updating.
        Can be set as parameter or by setting panel.config.loading_indicator.""")

    priority: ClassVar[float | bool | None] = 0

    def __init__(self, object=None, **params):
        if 'defer_load' not in params:
            params['defer_load'] = config.defer_load
        if 'loading_indicator' not in params:
            params['loading_indicator'] = ParamMethod.loading_indicator
        super().__init__(object, **params)
        self._async_task = None
        self._evaled = not (self.lazy or self.defer_load)
        self._link_object_params()
        if object is not None:
            self._validate_object()
            if not self.defer_load:
                self._replace_pane()

    @classmethod
    def applies(cls, obj: Any) -> float | bool | None:
        return bool(resolve_ref(obj))

    def _validate_object(self):
        return

    #----------------------------------------------------------------
    # Callback API
    #----------------------------------------------------------------

    @classmethod
    def eval(cls, ref):
        return resolve_value(ref)

    async def _eval_async(self, awaitable):
        if self._async_task:
            self._async_task.cancel()
        self._async_task = task = asyncio.current_task()
        curdoc = state.curdoc
        has_context = bool(curdoc.session_context) if curdoc else False
        if has_context:
            curdoc.on_session_destroyed(lambda context: task.cancel())
        try:
            if isinstance(awaitable, types.AsyncGeneratorType):
                append_mode = self.generator_mode == 'append'
                if append_mode:
                    self._inner_layout[:] = []
                async for new_obj in awaitable:
                    if append_mode:
                        self._inner_layout.append(new_obj)
                        self._pane = self._inner_layout[-1]
                    else:
                        try:
                            self._update_inner(new_obj)
                        except Skip:
                            pass
            else:
                try:
                    new = await awaitable
                    if new is Skip or new is Undefined:
                        raise Skip
                    self._update_inner(new)
                except Skip:
                    self.param.log(
                        param.DEBUG, 'Skip event was raised, skipping update.'
                    )
        except Exception as e:
            if not curdoc or (has_context and curdoc.session_context):
                raise e
        finally:
            self._async_task = None
            self._inner_layout.loading = False

    def _replace_pane(self, *args, force=False):
        deferred = self.defer_load and not state.loaded
        if not self._inner_layout.loading:
            self._inner_layout.loading = bool(self.loading_indicator or deferred)
        self._evaled |= force or not (self.lazy or deferred)
        if not self._evaled:
            return
        try:
            if self.object is None:
                new_object = Spacer()
            else:
                try:
                    new_object = self.eval(self.object)
                    if new_object is Skip and new_object is Undefined:
                        self._inner_layout.loading = False
                        raise Skip
                except Skip:
                    self.param.log(
                        param.DEBUG, 'Skip event was raised, skipping update.'
                    )
                    return
            if isinstance(new_object, Generator):
                new_object = to_async_gen(new_object)
            if inspect.isawaitable(new_object) or isinstance(new_object, types.AsyncGeneratorType):
                param.parameterized.async_executor(partial(self._eval_async, new_object))
                return
            else:
                self._update_inner(new_object)
        finally:
            self._inner_layout.loading = False

    def _update_pane(self, *events):
        callbacks = []
        for watcher in self._internal_callbacks:
            obj = watcher.cls if watcher.inst is None else watcher.inst
            if obj is self:
                callbacks.append(watcher)
                continue
            obj.param.unwatch(watcher)
        self._internal_callbacks = callbacks
        self._link_object_params()
        self._replace_pane()

    def _get_model(
        self, doc: Document, root: Optional[Model] = None,
        parent: Optional[Model] = None, comm: Optional[Comm] = None
    ) -> Model:
        if not self._evaled:
            deferred = self.defer_load and not state.loaded
            if deferred:
                state.onload(
                    partial(self._replace_pane, force=True),
                    threaded=bool(state._thread_pool)
                )
            self._replace_pane(force=not deferred)
        return super()._get_model(doc, root, parent, comm)

    def _link_object_params(self):
        dep_params = resolve_ref(self.object)
        if callable(self.object) and not (dep_params or self.lazy or self.defer_load or iscoroutinefunction(self.object)):
            fn = getattr(self.object, '__bound_function__', self.object)
            fn_name = getattr(fn, '__name__', repr(self.object))
            self.param.warning(
                f"The function {fn_name!r} does not have any dependencies "
                "and will never update. Are you sure you did not intend "
                "to depend on or bind a parameter or widget to this function? "
                "If not simply call the function before passing it to Panel. "
                "Otherwise, when passing a parameter as an argument, "
                "ensure you pass at least one parameter and reference the "
                "actual parameter object not the current value, i.e. use "
                "object.param.parameter not object.parameter."
            )
        grouped = defaultdict(list)
        for dep in dep_params:
            grouped[id(dep.owner)].append(dep)
        for group in grouped.values():
            pobj = group[0].owner
            watcher = pobj.param.watch(self._replace_pane, [dep.name for dep in group])
            if isinstance(pobj, Reactive) and self.loading_indicator:
                props = {dep.name: 'loading' for dep in group
                         if dep.name in pobj._linkable_params}
                if props:
                    pobj.jslink(self._inner_layout, **props)
            self._internal_callbacks.append(watcher)


@param.depends(config.param.defer_load, watch=True)
def _update_defer_load_default(default_value):
    ParamRef.param.defer_load.default = default_value

@param.depends(config.param.loading_indicator, watch=True)
def _update_loading_indicator_default(default_value):
    ParamRef.param.loading_indicator.default = default_value


class ParamMethod(ParamRef):
    """
    ParamMethod panes wrap methods on parameterized classes and
    rerenders the plot when any of the method's parameters change. By
    default ParamMethod will watch all parameters on the class owning
    the method or can be restricted to certain parameters by annotating
    the method using the param.depends decorator. The method may
    return any object which itself can be rendered as a Pane.
    """

    priority: ClassVar[float | bool | None] = 0.5

    @param.depends('object', watch=True)
    def _validate_object(self):
        dependencies = getattr(self.object, '_dinfo', {})
        if not dependencies or not dependencies.get('watch'):
            return
        self.param.warning(
            "The method supplied for Panel to display was declared "
            "with `watch=True`, which will cause the method to be "
            "called twice for any change in a dependent Parameter. "
            "`watch` should be False when Panel is responsible for "
            "displaying the result of the method call, while "
            "`watch=True` should be reserved for methods that work "
            "via side-effects, e.g. by modifying internal state of a "
            "class or global state in an application's namespace."
        )

    def _link_object_params(self):
        parameterized = get_method_owner(self.object)
        params = parameterized.param.method_dependencies(self.object.__name__)
        deps = params

        def update_pane(*events):
            # Update nested dependencies if parameterized object events
            if any(is_parameterized(event.new) for event in events):
                new_deps = parameterized.param.method_dependencies(self.object.__name__)
                for p in list(deps):
                    if p in new_deps: continue
                    watchers = self._internal_callbacks
                    for w in list(watchers):
                        if (w.inst is p.inst and w.cls is p.cls and
                            p.name in w.parameter_names):
                            obj = p.cls if p.inst is None else p.inst
                            obj.param.unwatch(w)
                            watchers.remove(w)
                    deps.remove(p)

                new_deps = [dep for dep in new_deps if dep not in deps]
                for _, params in full_groupby(new_deps, lambda x: (x.inst or x.cls, x.what)):
                    p = params[0]
                    pobj = p.cls if p.inst is None else p.inst
                    ps = [_p.name for _p in params]
                    watcher = pobj.param.watch(update_pane, ps, p.what)
                    self._internal_callbacks.append(watcher)
                    for p in params:
                        deps.append(p)
            self._replace_pane()

        for _, sub_params in full_groupby(params, lambda x: (x.inst or x.cls, x.what)):
            p = sub_params[0]
            pobj = (p.inst or p.cls)
            ps = [_p.name for _p in sub_params]
            if isinstance(pobj, Reactive) and self.loading_indicator:
                props = {p: 'loading' for p in ps if p in pobj._linkable_params}
                if props:
                    pobj.jslink(self._inner_layout, **props)
            watcher = pobj.param.watch(update_pane, ps, p.what)
            self._internal_callbacks.append(watcher)

    #----------------------------------------------------------------
    # Public API
    #----------------------------------------------------------------

    @classmethod
    def applies(cls, obj: Any) -> float | bool | None:
        return inspect.ismethod(obj) and isinstance(get_method_owner(obj), param.Parameterized)

    @classmethod
    def eval(cls, ref):
        return eval_function_with_deps(ref)


class ParamFunction(ParamRef):
    """
    ParamFunction panes wrap functions decorated with the param.depends
    decorator and rerenders the output when any of the function's
    dependencies change. This allows building reactive components into
    a Panel which depend on other parameters, e.g. tying the value of
    a widget to some other output.
    """

    priority: ClassVar[float | bool | None] = 0.6

    _applies_kw: ClassVar[bool] = True

    @param.depends('object', watch=True)
    def _validate_object(self):
        dependencies = getattr(self.object, '_dinfo', {})
        if not dependencies or not dependencies.get('watch'):
            return
        self.param.warning(
            "The function supplied for Panel to display was declared "
            "with `watch=True`, which will cause the function to be "
            "called twice for any change in a dependent Parameter. "
            "`watch` should be False when Panel is responsible for "
            "displaying the result of the function call, while "
            "`watch=True` should be reserved for functions that work "
            "via side-effects, e.g. by modifying internal state of a "
            "class or global state in an application's namespace."
        )

    #----------------------------------------------------------------
    # Public API
    #----------------------------------------------------------------

    @classmethod
    def applies(cls, obj: Any, **kwargs) -> float | bool | None:
        if isinstance(obj, types.FunctionType):
            if hasattr(obj, '_dinfo'):
                return True
            if (
                kwargs.get('defer_load') or cls.param.defer_load.default or
                (cls.param.defer_load.default is None and config.defer_load) or
                iscoroutinefunction(obj)
            ):
                return True
            return None
        return False

    @classmethod
    def eval(self, ref):
        return eval_function_with_deps(ref)


class ReactiveExpr(Pane):
    """
    ReactiveExpr generates a UI for param.rx objects by rendering the
    widgets and outputs.
    """

    center = param.Boolean(default=False, doc="""
        Whether to center the output.""")

    object = param.Parameter(default=None, allow_refs=False, doc="""
        The object being wrapped, which will be converted to a
        Bokeh model.""")

    show_widgets = param.Boolean(default=True, doc="""
        Whether to display the widget inputs.""")

    widget_layout = param.Selector(
        objects=[WidgetBox, Row, Column], constant=True, default=WidgetBox, doc="""
        The layout object to display the widgets in.""")

    widget_location = param.Selector(default='left_top', objects=[
        'left', 'right', 'top', 'bottom', 'top_left',
        'top_right', 'bottom_left', 'bottom_right',
        'left_top', 'right_top', 'right_bottom'], doc="""
        The location of the widgets relative to the output
        of the reactive expression.""")

    priority: ClassVar[float | bool | None] = 1

    _layouts = {
        'left': (Row, ('start', 'center'), True),
        'right': (Row, ('end', 'center'), False),
        'top': (Column, ('center', 'start'), True),
        'bottom': (Column, ('center', 'end'), False),
        'top_left': (Column, 'start', True),
        'top_right': (Column, ('end', 'start'), True),
        'bottom_left': (Column, ('start', 'end'), False),
        'bottom_right': (Column, 'end', False),
        'left_top': (Row, 'start', True),
        'left_bottom': (Row, ('start', 'end'), True),
        'right_top': (Row, ('end', 'start'), False),
        'right_bottom': (Row, 'end', False)
    }

    _unpack: ClassVar[bool] = False

    def __init__(self, object=None, **params):
        super().__init__(object=object, **params)
        self._update_layout()

    @param.depends('center', 'object', 'widget_layout', 'widget_location', watch=True)
    def _update_layout(self, *events):
        if self.object is None:
            self.layout[:] = []
        else:
            self.layout[:] = [self._generate_layout()]

    @classmethod
    def applies(cls, object):
        return isinstance(object, param.rx)

    @classmethod
    def _find_widgets(cls, op):
        widgets = []
        op_args = list(op['args']) + list(op['kwargs'].values())
        op_args = flatten(op_args)
        for op_arg in op_args:
            # Find widgets introduced as `widget` in an expression
            if isinstance(op_arg, Widget) and op_arg not in widgets:
                widgets.append(op_arg)
                continue

            # Find Ipywidgets
            if 'ipywidgets' in sys.modules:
                from ipywidgets import Widget as IPyWidget
                if isinstance(op_arg, IPyWidget) and op_arg not in widgets:
                    widgets.append(op_arg)
                    continue

            # Find widgets introduced as `widget.param.value` in an expression
            if (isinstance(op_arg, param.Parameter) and
                isinstance(op_arg.owner, Widget) and
                op_arg.owner not in widgets):
                widgets.append(op_arg.owner)
                continue

            # Recurse into object
            if hasattr(op_arg, '_dinfo'):
                dinfo = op_arg._dinfo
                args = list(dinfo.get('dependencies', []))
                kwargs = dinfo.get('kw', {})
                nested_op = {"args": args, "kwargs": kwargs}
            elif isinstance(op_arg, slice):
                nested_op = {"args": [op_arg.start, op_arg.stop, op_arg.step], "kwargs": {}}
            elif isinstance(op_arg, (list, tuple)):
                nested_op = {"args": op_arg, "kwargs": {}}
            elif isinstance(op_arg, dict):
                nested_op = {"args": (), "kwargs": op_arg}
            elif isinstance(op_arg, param.rx):
                nested_op = {"args": op_arg._params, "kwargs": {}}
            else:
                continue
            for widget in cls._find_widgets(nested_op):
                if widget not in widgets:
                    widgets.append(widget)
        return widgets

    @property
    def widgets(self):
        widgets = []
        if self.object is None:
            return []
        for p in self.object._fn_params:
            if (isinstance(p.owner, Widget) and
                p.owner not in widgets):
                widgets.append(p.owner)

        operations = []
        prev = self.object
        while prev is not None:
            if prev._operation:
                operations.append(prev._operation)
            prev = prev._prev

        for op in operations[::-1]:
            for w in self._find_widgets(op):
                if w not in widgets:
                    widgets.append(w)
        return self.widget_layout(*widgets)

    def _get_model(
        self, doc: Document, root: Optional['Model'] = None,
        parent: Optional['Model'] = None, comm: Optional[Comm] = None
    ) -> 'Model':
        return self.layout._get_model(doc, root, parent, comm)

    def _generate_layout(self):
        panel = ParamFunction(self.object._callback)
        if not self.show_widgets:
            return panel
        widget_box = self.widgets
        loc = self.widget_location
        layout, align, widget_first = self._layouts[loc]
        widget_box.align = align
        if not len(widget_box):
            if self.center:
                components = [HSpacer(), panel, HSpacer()]
            else:
                components = [panel]
            return Row(*components)

        items = (widget_box, panel) if widget_first else (panel, widget_box)
        if not self.center:
            if layout is Row:
                components = list(items)
            else:
                components = [layout(*items, sizing_mode=self.sizing_mode)]
        elif layout is Column:
            components = [HSpacer(), layout(*items, sizing_mode=self.sizing_mode), HSpacer()]
        elif loc.startswith('left'):
            components = [widget_box, HSpacer(), panel, HSpacer()]
        else:
            components = [HSpacer(), panel, HSpacer(), widget_box]
        return Row(*components)



class JSONInit(param.Parameterized):
    """
    Callable that can be passed to Widgets.initializer to set Parameter
    values using JSON. There are three approaches that may be used:
    1. If the json_file argument is specified, this takes precedence.
    2. The JSON file path can be specified via an environment variable.
    3. The JSON can be read directly from an environment variable.
    Here is an easy example of setting such an environment variable on
    the commandline:
    PARAM_JSON_INIT='{"p1":5}' jupyter notebook
    This addresses any JSONInit instances that are inspecting the
    default environment variable called PARAM_JSON_INIT, instructing it to set
    the 'p1' parameter to 5.
    """

    varname = param.String(default='PARAM_JSON_INIT', doc="""
        The name of the environment variable containing the JSON
        specification.""")

    target = param.String(default=None, doc="""
        Optional key in the JSON specification dictionary containing the
        desired parameter values.""")

    json_file = param.String(default=None, doc="""
        Optional path to a JSON file containing the parameter settings.""")

    def __call__(self, parameterized):
        warnobj = param.main.param if isinstance(parameterized, type) else parameterized.param
        param_class = (parameterized if isinstance(parameterized, type)
                       else parameterized.__class__)

        target = self.target if self.target is not None else param_class.__name__

        env_var = os.environ.get(self.varname, None)
        if env_var is None and self.json_file is None: return

        if self.json_file or env_var.endswith('.json'):
            try:
                fname = self.json_file if self.json_file else env_var
                with open(fullpath(fname), 'r') as f:
                    spec = json.load(f)
            except Exception:
                warnobj.warning(f'Could not load JSON file {spec!r}')
        else:
            spec = json.loads(env_var)

        if not isinstance(spec, dict):
            warnobj.warning('JSON parameter specification must be a dictionary.')
            return

        if target in spec:
            params = spec[target]
        else:
            params = spec

        for name, value in params.items():
            try:
                parameterized.param.update(**{name:value})
            except ValueError as e:
                warnobj.warning(str(e))


def link_param_method(root_view, root_model):
    """
    This preprocessor jslinks ParamMethod loading parameters to any
    widgets generated from those parameters ensuring that the loading
    indicator is enabled client side.
    """
    methods = root_view.select(lambda p: isinstance(p, ParamMethod) and p.loading_indicator)
    widgets = root_view.select(lambda w: isinstance(w, Widget) and getattr(w, '_param_pane', None) is not None)

    for widget in widgets:
        for method in methods:
            for cb in method._internal_callbacks:
                pobj = cb.cls if cb.inst is None else cb.inst
                if widget._param_pane.object is pobj and widget._param_name in cb.parameter_names:
                    if isinstance(widget, DiscreteSlider):
                        w = widget._slider
                    else:
                        w = widget
                    if 'value' in w._linkable_params:
                        w.jslink(method._inner_layout, value='loading')


Viewable._preprocessing_hooks.insert(0, link_param_method)


class FigureWrapper(param.Parameterized):

    figure = param.Parameter()

    def get_ax(self):
        from matplotlib.backends.backend_agg import FigureCanvas
        from matplotlib.pyplot import Figure
        self.figure = fig = Figure()
        FigureCanvas(fig)
        return fig.subplots()

    def _repr_mimebundle_(self, include=[], exclude=[]):
        return self.layout()._repr_mimebundle_()

    def __panel__(self):
        return self.layout()


def _plot_handler(reactive):
    fig_wrapper = FigureWrapper()
    def plot(obj, *args, **kwargs):
        if 'ax' not in kwargs:
            kwargs['ax'] = fig_wrapper.get_ax()
        obj.plot(*args, **kwargs)
        return fig_wrapper.figure
    return plot


rx.register_display_handler(is_dataframe, handler=DataFramePane, max_rows=100)
rx.register_display_handler(is_series, handler=DataFramePane, max_rows=100)
rx.register_display_handler(is_mpl_axes, handler=lambda ax: ax.get_figure())
rx.register_method_handler('plot', _plot_handler)


__all__= (
    "Param",
    "ParamFunction",
    "ParamMethod",
    "ReactiveExpr",
    "set_values"
)<|MERGE_RESOLUTION|>--- conflicted
+++ resolved
@@ -510,18 +510,8 @@
             kw['description'] = textwrap.dedent(p_obj.doc).strip()
 
         # Update kwargs
-<<<<<<< HEAD
-=======
         onkeyup = kw_widget.pop('onkeyup', False)
         throttled = kw_widget.pop('throttled', False)
-        ignored_kws = [repr(k) for k in kw_widget if k not in widget_class.param]
-        if ignored_kws:
-            self.param.warning(
-                f'Param pane was given unknown keyword argument(s) for {p_name!r} '
-                f'parameter with a widget of type {widget_class!r}. The following '
-                f'keyword arguments could not be applied: {", ".join(ignored_kws)}.'
-            )
->>>>>>> 647db1ab
         kw.update(kw_widget)
         kwargs = {k: v for k, v in kw.items() if k in widget_class.param}
         non_param_kwargs = {k: v for k, v in kw_widget.items() if k not in widget_class.param}
