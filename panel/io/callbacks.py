"""
Defines callbacks to be executed on a thread or by scheduling it
on a running bokeh server.
"""
import asyncio
import inspect
import logging
import time

import param

from bokeh.io import curdoc as _curdoc

from ..util import edit_readonly, function_name
from .logging import LOG_PERIODIC_START, LOG_PERIODIC_END

from .state import state

import logging
log = logging.getLogger('panel.callbacks')
_periodic_logger = logging.getLogger(f'{__name__}.PeriodicCallback')

class PeriodicCallback(param.Parameterized):
    """
    Periodic encapsulates a periodic callback which will run both
    in tornado based notebook environments and on bokeh server. By
    default the callback will run until the stop method is called,
    but count and timeout values can be set to limit the number of
    executions or the maximum length of time for which the callback
    will run. The callback may also be started and stopped by setting
    the running parameter to True or False respectively.
    """

    callback = param.Callable(doc="""
        The callback to execute periodically.""")

    count = param.Integer(default=None, doc="""
        Number of times the callback will be executed, by default
        this is unlimited.""")

    period = param.Integer(default=500, doc="""
        Period in milliseconds at which the callback is executed.""")

    timeout = param.Integer(default=None, doc="""
        Timeout in milliseconds from the start time at which the callback
        expires.""")

    running = param.Boolean(default=False, doc="""
        Toggles whether the periodic callback is currently running.""")

    def __init__(self, **params):
        super().__init__(**params)
        self._counter = 0
        self._start_time = None
        self._cb = None
        self._updating = False
        self._doc = None

    @param.depends('running', watch=True)
    def _start(self):
        if not self.running or self._updating:
            return
        self.start()

    @param.depends('running', watch=True)
    def _stop(self):
        if self.running or self._updating:
            return
        self.stop()

    @param.depends('period', watch=True)
    def _update_period(self):
        if self._cb:
            self.stop()
            self.start()

    def _exec_callback(self, post=False):
        from .server import set_curdoc
        try:
            with set_curdoc(self._doc):
                cb = self.callback()
        except Exception:
            cb = None
        if post:
            self._post_callback()
        return cb

    def _post_callback(self):
        cbname = function_name(self.callback)
        if self._doc:
            _periodic_logger.info(
                LOG_PERIODIC_END, id(self._doc), cbname, self._counter
            )
<<<<<<< HEAD
        try:
            if inspect.isasyncgenfunction(self.callback) or inspect.iscoroutinefunction(self.callback):
                await self.callback()
            else:
                self.callback()

        except Exception:
            log.exception('Periodic callback failed.')
            raise
        finally:
            if self._doc:
                _periodic_logger.info(
                    LOG_PERIODIC_END, id(self._doc), cbname, self._counter
                )
            with edit_readonly(state):
                state.busy = False
=======
        with edit_readonly(state):
            state.busy = False
>>>>>>> db8e0ac8
        self._counter += 1
        if self.timeout is not None:
            dt = (time.time() - self._start_time) * 1000
            if dt > self.timeout:
                self.stop()
        if self._counter == self.count:
            self.stop()

    async def _periodic_callback(self):
        with edit_readonly(state):
            state.busy = True
        cbname = function_name(self.callback)
        if self._doc:
            _periodic_logger.info(
                LOG_PERIODIC_START, id(self._doc), cbname, self._counter
            )
        is_async = (
            inspect.isasyncgenfunction(self.callback) or
            inspect.iscoroutinefunction(self.callback)
        )
        if state._thread_pool and not is_async:
            state._thread_pool.submit(self._exec_callback, True)
            return
        try:
            cb = self._exec_callback()
            if inspect.isawaitable(cb):
                await cb
        finally:
            self._post_callback()

    @property
    def counter(self):
        """
        Returns the execution count of the periodic callback.
        """
        return self._counter

    def _cleanup(self, session_context):
        self.stop()

    def start(self):
        """
        Starts running the periodic callback.
        """
        if self._cb is not None:
            raise RuntimeError('Periodic callback has already started.')
        if not self.running:
            try:
                self._updating = True
                self.running = True
            finally:
                self._updating = False
        self._start_time = time.time()
        if state.curdoc:
            self._doc = state.curdoc
            self._cb = self._doc.add_periodic_callback(self._periodic_callback, self.period)
        else:
            from tornado.ioloop import PeriodicCallback
            self._cb = PeriodicCallback(lambda: asyncio.create_task(self._periodic_callback()), self.period)
            self._cb.start()
        try:
            state.on_session_destroyed(self._cleanup)
        except Exception:
            pass

    def stop(self):
        """
        Stops running the periodic callback.
        """
        if self.running:
            try:
                self._updating = True
                self.running = False
            finally:
                self._updating = False
        self._counter = 0
        self._timeout = None
        if self._doc:
            if self._doc._session_context:
                self._doc.callbacks.remove_session_callback(self._cb)
            else:
                self._doc.callbacks._session_callbacks.remove(self._cb)
        elif self._cb:
            self._cb.stop()
        self._cb = None
        doc = self._doc or _curdoc()
        if doc:
            doc.callbacks.session_destroyed_callbacks = {
                cb for cb in doc.callbacks.session_destroyed_callbacks
                if cb is not self._cleanup
            }
            self._doc = None<|MERGE_RESOLUTION|>--- conflicted
+++ resolved
@@ -16,7 +16,6 @@
 
 from .state import state
 
-import logging
 log = logging.getLogger('panel.callbacks')
 _periodic_logger = logging.getLogger(f'{__name__}.PeriodicCallback')
 
@@ -91,27 +90,8 @@
             _periodic_logger.info(
                 LOG_PERIODIC_END, id(self._doc), cbname, self._counter
             )
-<<<<<<< HEAD
-        try:
-            if inspect.isasyncgenfunction(self.callback) or inspect.iscoroutinefunction(self.callback):
-                await self.callback()
-            else:
-                self.callback()
-
-        except Exception:
-            log.exception('Periodic callback failed.')
-            raise
-        finally:
-            if self._doc:
-                _periodic_logger.info(
-                    LOG_PERIODIC_END, id(self._doc), cbname, self._counter
-                )
-            with edit_readonly(state):
-                state.busy = False
-=======
         with edit_readonly(state):
             state.busy = False
->>>>>>> db8e0ac8
         self._counter += 1
         if self.timeout is not None:
             dt = (time.time() - self._start_time) * 1000
@@ -139,6 +119,9 @@
             cb = self._exec_callback()
             if inspect.isawaitable(cb):
                 await cb
+        except Exception:
+            log.exception('Periodic callback failed.')
+            raise
         finally:
             self._post_callback()
 
