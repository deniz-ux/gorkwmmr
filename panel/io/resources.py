--- conflicted
+++ resolved
@@ -144,14 +144,13 @@
     """
     return [BK_PREFIX_RE.sub('.', css) for css in raw_css]
 
-def loading_css(shadow_dom=True):
+def loading_css():
     from ..config import config
     with open(ASSETS_DIR / f'{config.loading_spinner}_spinner.svg', encoding='utf-8') as f:
         svg = f.read().replace('\n', '').format(color=config.loading_color)
     b64 = b64encode(svg.encode('utf-8')).decode('utf-8')
-    cls = ':host(.pn-loading)' if shadow_dom else '.pn-loading'
     return textwrap.dedent(f"""
-    {cls}.{config.loading_spinner}:before {{
+    :host(.pn-loading).{config.loading_spinner}:before, .pn-loading.{config.loading_spinner}:before {{
       background-image: url("data:image/svg+xml;base64,{b64}");
       background-size: auto calc(min(50%, {config.loading_max_height}px));
     }}""")
@@ -212,20 +211,6 @@
     rel_path = str(resolve_custom_path(component, path, relative=True)).replace(os.path.sep, '/')
     return f'{component_path}{component.__module__}/{component.__name__}/{attr}/{rel_path}'
 
-<<<<<<< HEAD
-=======
-def loading_css():
-    from ..config import config
-    with open(ASSETS_DIR / f'{config.loading_spinner}_spinner.svg', encoding='utf-8') as f:
-        svg = f.read().replace('\n', '').format(color=config.loading_color)
-    b64 = b64encode(svg.encode('utf-8')).decode('utf-8')
-    return textwrap.dedent(f"""
-    :host(.pn-loading).{config.loading_spinner}:before, .pn-loading.{config.loading_spinner}:before {{
-      background-image: url("data:image/svg+xml;base64,{b64}");
-      background-size: auto calc(min(50%, {config.loading_max_height}px));
-    }}""")
-
->>>>>>> bf32f230
 def patch_stylesheet(stylesheet, dist_url):
     url = stylesheet.url
     if url.startswith(CDN_DIST+dist_url) and dist_url != CDN_DIST:
