from __future__ import annotations

import sys
import traceback as tb

<<<<<<< HEAD
from collections import OrderedDict, defaultdict
from typing import ClassVar
=======
from collections import defaultdict
from typing import ClassVar, Tuple
>>>>>>> b3fcdad9

import param

from .layout import Column, Row
from .pane import HoloViews, Markdown
from .param import Param
from .util import param_reprs
from .viewable import Viewer
from .widgets import Button, Select


class PipelineError(RuntimeError):
    """
    Custom error type which can be raised to display custom error
    message in a Pipeline.
    """


def traverse(graph, v, visited):
    """
    Traverse the graph from a node and mark visited vertices.
    """
    visited[v] = True
    # Recur for all the vertices adjacent to this vertex
    for i in graph.get(v, []):
        if visited[i] == False:
            traverse(graph, i, visited)


def find_route(graph, current, target):
    """
    Find a route to the target node from the current node.
    """
    next_nodes = graph.get(current)
    if next_nodes is None:
        return None
    elif target in next_nodes:
        return [target]
    else:
        for n in next_nodes:
            route = find_route(graph, n, target)
            if route is None:
                continue
            return [n]+route
        return None


def get_root(graph):
    """
    Search for the root node by finding nodes without inputs.
    """
    # Find root node
    roots = []
    targets = [t for ts in graph.values() for t in ts]
    for src in graph:
        if src not in targets:
            roots.append(src)

    if len(roots) > 1:
        raise ValueError("Graph has more than one node with no "
                         "incoming edges. Ensure that the graph "
                         "only has a single source node.")
    elif len(roots) == 0:
        raise ValueError("Graph has no source node. Ensure that the "
                         "graph is not cyclic and has a single "
                         "starting point.")
    return roots[0]


def is_traversable(root, graph, stages):
    """
    Check if the graph is fully traversable from the root node.
    """
    # Ensure graph is traverable from root
    int_graph = {stages.index(s): tuple(stages.index(t) for t in tgts)
                 for s, tgts in graph.items()}
    visited = [False]*len(stages)
    traverse(int_graph, stages.index(root), visited)
    return all(visited)


def get_depth(node, graph, depth=0):
    depths = []
    for sub in graph.get(node, []):
        depths.append(get_depth(sub, graph, depth+1))
    return max(depths) if depths else depth+1


def get_breadths(node, graph, depth=0, breadths=None):
    if breadths is None:
        breadths = defaultdict(list)
        breadths[depth].append(node)
    for sub in graph.get(node, []):
        if sub not in breadths[depth+1]:
            breadths[depth+1].append(sub)
        get_breadths(sub, graph, depth+1, breadths)
    return breadths



class Pipeline(Viewer):
    """
    A Pipeline represents a directed graph of stages, which each
    return a panel object to render. A pipeline therefore represents
    a UI workflow of multiple linear or branching stages.

    The Pipeline layout consists of a number of sub-components:

    * header:

      * title: The name of the current stage.
      * error: A field to display the error state.
      * network: A network diagram representing the pipeline.
      * buttons: All navigation buttons and selectors.
      * prev_button: The button to go to the previous stage.
      * prev_selector: The selector widget to select between
        previous branching stages.
      * next_button: The button to go to the previous stage
      * next_selector: The selector widget to select the next
        branching stages.

    * stage: The contents of the current pipeline stage.

    By default any outputs of one stage annotated with the
    param.output decorator are fed into the next stage. Additionally,
    if the inherit_params parameter is set any parameters which are
    declared on both the previous and next stage are also inherited.

    The stages are declared using the add_stage method and must each
    be given a unique name. By default any stages will simply be
    connected linearly, but an explicit graph can be declared using
    the define_graph method.
    """

    auto_advance = param.Boolean(default=False, doc="""
        Whether to automatically advance if the ready parameter is True.""")

    debug = param.Boolean(default=False, doc="""
        Whether to raise errors, useful for debugging while building
        an application.""")

    inherit_params = param.Boolean(default=True, doc="""
        Whether parameters should be inherited between pipeline
        stages.""")

    next_parameter = param.String(default=None, allow_refs=False, doc="""
        Parameter name to watch to switch between different branching
        stages""")

    ready_parameter = param.String(default=None, allow_refs=False, doc="""
        Parameter name to watch to check whether a stage is ready.""")

    show_header = param.Boolean(default=True, doc="""
        Whether to show the header with the title, network diagram,
        and buttons.""")

    next = param.Action(default=lambda x: x.param.trigger('next'))

    previous = param.Action(default=lambda x: x.param.trigger('previous'))

    _ignored_refs: ClassVar[tuple[str, ...]] = ('next_parameter', 'ready_parameter')

    def __init__(self, stages=[], graph={}, **params):
        try:
            import holoviews as hv
        except Exception:
            raise ImportError('Pipeline requires holoviews to be installed') from None

        super().__init__(**params)

        # Initialize internal state
        self._stage = None
        self._stages = {}
        self._states = {}
        self._state = None
        self._linear = True
        self._block = False
        self._error = None
        self._graph = {}
        self._route = []

        # Declare UI components
        self._progress_sel = hv.streams.Selection1D()
        self._progress_sel.add_subscriber(self._set_stage)
        self.prev_button = Param(self.param.previous).layout[0]
        self.prev_button.width = 125
        self.prev_selector = Select(width=125)
        self.next_button = Param(self.param.next).layout[0]
        self.next_button.width = 125
        self.next_selector = Select(width=125)
        self.prev_button.disabled = True
        self.next_selector.param.watch(self._update_progress, 'value')
        self.network = HoloViews(backend='bokeh')
        self.title = Markdown('# Header', margin=(0, 0, 0, 5))
        self.error = Row(width=100)
        self.buttons = Row(self.prev_button, self.next_button)
        self.header = Row(
            Column(self.title, self.error),
            self.network,
            self.buttons,
            sizing_mode='stretch_width'
        )
        self.network.object = self._make_progress()
        self.stage = Row()
        self.layout = Column(self.header, self.stage, sizing_mode='stretch_width')

        # Initialize stages and the graph
        for stage in stages:
            kwargs = {}
            if len(stage) == 2:
                name, stage = stage
            elif len(stage) == 3:
                name, stage, kwargs = stage
            self.add_stage(name, stage, **kwargs)
        self.define_graph(graph)

    def __panel__(self):
        return self.layout

    def _validate(self, stage):
        if any(stage is s for n, (s, kw) in self._stages.items()):
            raise ValueError('Stage %s is already in pipeline' % stage)
        elif not ((isinstance(stage, type) and issubclass(stage, param.Parameterized))
                  or isinstance(stage, param.Parameterized)):
            raise ValueError('Pipeline stages must be Parameterized classes or instances.')

    def __repr__(self):
        repr_str = 'Pipeline:'
        for i, (name, (stage, _)) in enumerate(self._stages.items()):
            if isinstance(stage, param.Parameterized):
                cls_name = type(stage).__name__
            else:
                cls_name = stage.__name__
            params = ', '.join(param_reprs(stage))
            repr_str += '\n    [%d] %s: %s(%s)' % (i, name, cls_name, params)
        return repr_str

    def __str__(self):
        return self.__repr__()

    def __getitem__(self, index):
        return self._stages[index][0]

    def _unblock(self, event):
        if self._state is not event.obj or self._block:
            self._block = False
            return

        button = self.next_button
        if button.disabled and event.new:
            button.disabled = False
        elif not button.disabled and not event.new:
            button.disabled = True

        stage_kwargs = self._stages[self._stage][-1]
        if event.new and stage_kwargs.get('auto_advance', self.auto_advance):
            self._next()

    def _select_next(self, event):
        if self._state is not event.obj:
            return
        self.next_selector.value = event.new
        self._update_progress()

    def _init_stage(self):
        stage, stage_kwargs = self._stages[self._stage]

        previous = []
        for src, tgts in self._graph.items():
            if self._stage in tgts:
                previous.append(src)
        prev_states = [self._states[prev] for prev in previous if prev in self._states]

        outputs = []
        kwargs, results = {}, {}
        for state in prev_states:
            for name, (_, method, index) in state.param.outputs().items():
                if name not in stage.param:
                    continue
                if method not in results:
                    results[method] = method()
                result = results[method]
                if index is not None:
                    result = result[index]
                kwargs[name] = result
                outputs.append(name)
            if stage_kwargs.get('inherit_params', self.inherit_params):
                ignored = [stage_kwargs.get(p) or getattr(self, p, None)
                           for p in ('ready_parameter', 'next_parameter')]
                params = [k for k, v in state.param.objects('existing').items()
                          if k not in ignored]
                kwargs.update({k: v for k, v in state.param.values().items()
                               if k in stage.param and k != 'name' and k in params})

        if isinstance(stage, param.Parameterized):
            stage.param.update(**kwargs)
            self._state = stage
        else:
            self._state = stage(**kwargs)

        # Hide widgets for parameters that are supplied by the previous stage
        for output in outputs:
            self._state.param[output].precedence = -1

        ready_param = stage_kwargs.get('ready_parameter', self.ready_parameter)
        if ready_param and ready_param in stage.param:
            self._state.param.watch(self._unblock, ready_param, onlychanged=False)

        next_param = stage_kwargs.get('next_parameter', self.next_parameter)
        if next_param and next_param in stage.param:
            self._state.param.watch(self._select_next, next_param, onlychanged=False)

        self._states[self._stage] = self._state
        return self._state.panel()

    def _set_stage(self, index):
        if not index:
            return
        stage = self._progress_sel.source.iloc[index[0], 2]
        if stage in self.next_selector.options:
            self.next_selector.value = stage
            self.param.trigger('next')
        elif stage in self.prev_selector.options:
            self.prev_selector.value = stage
            self.param.trigger('previous')
        elif stage in self._route:
            while len(self._route) > 1:
                self.param.trigger('previous')
        else:
            # Try currently selected route
            route = find_route(self._graph, self._next_stage, stage)
            if route is None:
                # Try alternate route
                route = find_route(self._graph, self._stage, stage)
                if route is None:
                    raise ValueError('Could not find route to target node.')
            else:
                route = [self._next_stage] + route
            for r in route:
                if r not in self.next_selector.options:
                    break
                self.next_selector.value = r
                self.param.trigger('next')


    @property
    def _next_stage(self):
        return self.next_selector.value

    @property
    def _prev_stage(self):
        return self.prev_selector.value

    def _update_button(self):
        stage, kwargs = self._stages[self._stage]
        options = list(self._graph.get(self._stage, []))
        next_param = kwargs.get('next_parameter', self.next_parameter)
        option = getattr(self._state, next_param) if next_param and next_param in stage.param else None
        if option is None:
            option = options[0] if options else None
        self.next_selector.options = options
        self.next_selector.value = option
        self.next_selector.disabled = not bool(options)
        previous = []
        for src, tgts in self._graph.items():
            if self._stage in tgts:
                previous.append(src)
        self.prev_selector.options = previous
        self.prev_selector.value = self._route[-1] if previous else None
        self.prev_selector.disabled = not bool(previous)

        # Disable previous button
        if self._prev_stage is None:
            self.prev_button.disabled = True
        else:
            self.prev_button.disabled = False

        # Disable next button
        if self._next_stage is None:
            self.next_button.disabled = True
        else:
            ready = kwargs.get('ready_parameter', self.ready_parameter)
            disabled = (not getattr(stage, ready)) if ready in stage.param else False
            self.next_button.disabled = disabled

    def _get_error_button(self, e):
        msg = str(e) if isinstance(e, PipelineError) else ""
        if self.debug:
            type, value, trb = sys.exc_info()
            tb_list = tb.format_tb(trb, None) + tb.format_exception_only(type, value)
            traceback = (("%s\n\nTraceback (innermost last):\n" + "%-20s %s") %
                         (msg, ''.join(tb_list[-5:-1]), tb_list[-1]))
        else:
            traceback = msg or "Undefined error, enable debug mode."
        button = Button(name='Error', button_type='danger', width=100,
                        align='center', margin=(0, 0, 0, 5))
        button.js_on_click(code=f"alert(`{traceback}`)")
        return button

    @param.depends('next', watch=True)
    def _next(self):
        prev_state, prev_stage = self._state, self._stage
        self._stage = self._next_stage
        self.stage.loading = True
        try:
            self.stage[0] = self._init_stage()
        except Exception as e:
            self._error = self._stage
            self._stage = prev_stage
            self._state = prev_state
            self.stage[0] = prev_state.panel()
            self.error[:] = [self._get_error_button(e)]
            if self.debug:
                raise e
            return e
        else:
            self.error[:] = []
            self._error = None
            self._update_button()
            self._route.append(self._stage)
            stage_kwargs = self._stages[self._stage][-1]
            ready_param = stage_kwargs.get('ready_parameter', self.ready_parameter)
            if (ready_param and getattr(self._state, ready_param, False) and
                stage_kwargs.get('auto_advance', self.auto_advance)):
                self._next()
        finally:
            self._update_progress()
            self.stage.loading = False

    @param.depends('previous', watch=True)
    def _previous(self):
        prev_state, prev_stage = self._state, self._stage
        self._stage = self._prev_stage
        try:
            if self._stage in self._states:
                self._state = self._states[self._stage]
                self.stage[0] = self._state.panel()
            else:
                self.stage[0] = self._init_stage()
            self._block = True
        except Exception as e:
            self.error[:] = [self._get_error_button(e)]
            self._error = self._stage
            self._stage = prev_stage
            self._state = prev_state
            if self.debug:
                raise e
        else:
            self.error[:] = []
            self._error = None
            self._update_button()
            self._route.pop()
        finally:
            self._update_progress()

    def _update_progress(self, *args):
        self.title.object = '## Stage: ' + self._stage
        self.network.object = self._make_progress()

    def _make_progress(self):
        import holoviews as hv
        import holoviews.plotting.bokeh  # noqa

        if self._graph:
            root = get_root(self._graph)
            depth = get_depth(root, self._graph)
            breadths = get_breadths(root, self._graph)
            max_breadth = max(len(v) for v in breadths.values())
        else:
            root = None
            max_breadth, depth = 0, 0
            breadths = {}

        height = 80 + (max_breadth-1) * 20

        edges = []
        for src, tgts in self._graph.items():
            for t in tgts:
                edges.append((src, t))

        nodes = []
        for depth, subnodes in breadths.items():
            breadth = len(subnodes)
            step = 1./breadth
            for i, n in enumerate(subnodes[::-1]):
                if n == self._stage:
                    state = 'active'
                elif n == self._error:
                    state = 'error'
                elif n == self._next_stage:
                    state = 'next'
                else:
                    state = 'inactive'
                nodes.append((depth, step/2.+i*step, n, state))

        cmap = {'inactive': 'white', 'active': '#5cb85c', 'error': 'red',
                'next': 'yellow'}

        def tap_renderer(plot, element):
            from bokeh.models import TapTool
            gr = plot.handles['glyph_renderer']
            tap = plot.state.select_one(TapTool)
            tap.renderers = [gr]

        nodes = hv.Nodes(nodes, ['x', 'y', 'Stage'], 'State').opts(
            alpha=0, default_tools=['tap'], hooks=[tap_renderer],
            hover_alpha=0, selection_alpha=0, nonselection_alpha=0,
            axiswise=True, size=10, backend='bokeh'
        )
        self._progress_sel.source = nodes
        graph = hv.Graph((edges, nodes)).opts(
            edge_hover_line_color='black', node_color='State', cmap=cmap,
            tools=[], default_tools=['hover'], selection_policy=None,
            node_hover_fill_color='gray', axiswise=True, backend='bokeh')
        labels = hv.Labels(nodes, ['x', 'y'], 'Stage').opts(
            yoffset=-.30, default_tools=[], axiswise=True, backend='bokeh'
        )
        plot = (graph * labels * nodes) if self._linear else (graph * nodes)
        plot.opts(
            xaxis=None, yaxis=None, min_width=400, responsive=True,
            show_frame=False, height=height, xlim=(-0.25, depth+0.25),
            ylim=(0, 1), default_tools=['hover'], toolbar=None, backend='bokeh'
        )
        return plot

    #----------------------------------------------------------------
    # Public API
    #----------------------------------------------------------------

    def add_stage(self, name, stage, **kwargs):
        """
        Adds a new, named stage to the Pipeline.

        Arguments
        ---------
        name: str
          A string name for the Pipeline stage
        stage: param.Parameterized
          A Parameterized object which represents the Pipeline stage.
        **kwargs: dict
          Additional arguments declaring the behavior of the stage.
        """
        self._validate(stage)
        for k in kwargs:
            if k not in self.param:
                raise ValueError("Keyword argument %s is not a valid parameter. " % k)

        if not self._linear and self._graph:
            raise RuntimeError("Cannot add stage after graph has been defined.")

        self._stages[name] = (stage, kwargs)
        if len(self._stages) == 1:
            self._stage = name
            self._route = [name]
            self._graph = {}
            self.stage[:] = [self._init_stage()]
        else:
            previous = [s for s in self._stages if s not in self._graph][0]
            self._graph[previous] = (name,)
        self._update_progress()
        self._update_button()

    def define_graph(self, graph, force=False):
        """
        Declares a custom graph structure for the Pipeline overriding
        the default linear flow. The graph should be defined as an
        adjacency mapping.

        Arguments
        ---------
        graph: dict
          Dictionary declaring the relationship between different
          pipeline stages. Should map from a single stage name to
          one or more stage names.
        """
        stages = list(self._stages)
        if not stages:
            self._graph = {}
            return

        graph = {k: v if isinstance(v, tuple) else (v,) for k, v in graph.items()}

        not_found = []
        for source, targets in graph.items():
            if source not in stages:
                not_found.append(source)
            not_found += [t for t in targets if t not in stages]
        if not_found:
            raise ValueError(
                'Pipeline stage(s) %s not found, ensure all stages '
                'referenced in the graph have been added.' %
                (not_found[0] if len(not_found) == 1 else not_found)
            )

        if graph:
            if not (self._linear or force):
                raise ValueError("Graph has already been defined, "
                                 "cannot override existing graph.")
            self._linear = False
        else:
            graph = {s: (t,) for s, t in zip(stages[:-1], stages[1:])}

        root = get_root(graph)
        if not is_traversable(root, graph, stages):
            raise ValueError('Graph is not fully traversable from stage: %s.'
                             % root)

        reinit = root is not self._stage
        self._stage = root
        self._graph = graph
        self._route = [root]
        if not self._linear:
            self.buttons[:] = [
                Column(self.prev_selector, self.prev_button),
                Column(self.next_selector, self.next_button)
            ]
        if reinit:
            self.stage[:] = [self._init_stage()]
        self._update_progress()
        self._update_button()


__all__ = (
    "Pipeline",
)<|MERGE_RESOLUTION|>--- conflicted
+++ resolved
@@ -3,13 +3,8 @@
 import sys
 import traceback as tb
 
-<<<<<<< HEAD
-from collections import OrderedDict, defaultdict
+from collections import defaultdict
 from typing import ClassVar
-=======
-from collections import defaultdict
-from typing import ClassVar, Tuple
->>>>>>> b3fcdad9
 
 import param
 
