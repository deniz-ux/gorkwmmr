--- conflicted
+++ resolved
@@ -7,12 +7,8 @@
 import urllib.parse as urlparse
 import uuid
 
-<<<<<<< HEAD
 import pkg_resources
-=======
-from typing import List, Tuple, Type
-
->>>>>>> e8126322
+
 import tornado
 
 from bokeh.server.auth_provider import AuthProvider
