--- conflicted
+++ resolved
@@ -4,13 +4,9 @@
 {% if editable %}
 <div id="header-indicators">
   <div id="grid-reset" class="header-icon" title="Reset the Layout"></div>
-<<<<<<< HEAD
-  <div id="grid-save" class="header-icon" title="Save the Layout"></div>
-=======
   {% if local_save %}
   <div id="grid-save" class="header-icon disabled-button" title="Save the Layout to Local Storage"></div>
   {% endif %}
->>>>>>> 385617be
   {% if busy %}
   <div class="pn-busy-container" title="Busy Indicator">
     {{ embed(roots.busy_indicator) | indent(6) }}
