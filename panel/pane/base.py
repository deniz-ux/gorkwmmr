--- conflicted
+++ resolved
@@ -173,11 +173,7 @@
     @property
     def _synced_params(self) -> List[str]:
         ignored_params = ['name', 'default_layout', 'loading', 'background', 'stylesheets']+self._rerender_params
-<<<<<<< HEAD
-        return [p for p in self.param if p not in ignored_params]
-=======
         return [p for p in self.param if p not in ignored_params and not p.startswith('_')]
->>>>>>> 48b7a5de
 
     def _update_object(
         self, ref: str, doc: 'Document', root: Model, parent: Model, comm: Optional[Comm]
